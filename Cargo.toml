[package]
name = "jolt"
version = "0.1.0"
authors = [
    # author of original Spartan paper and code base 
    "Srinath Setty <srinath@microsoft.com>",
    # authors who contributed to the Arkworks Spartan fork
    "Zhenfei Zhang <zhenfei.zhang@hotmail.com>",
    # authors who contributed to Lasso/Jolt
    "Michael Zhu <mzhu@a16z.com>",
    "Sam Ragsdale <sragsdale@a16z.com>",
    "Noah Citron <ncitron@a16z.com>",
    "Arasu Arun <arasu.arun5@gmail.com>",
]
edition = "2021"
description = "The lookup singularity. Based on Spartan; built on Arkworks."
documentation = "https://github.com/a16z/jolt/README.md"
repository = "https://github.com/a16z/jolt"
license-file = "LICENSE"
keywords = ["SNARK", "cryptography", "proofs"]

[workspace]
members = [
    "jolt-core",
    "tracer",
    "common",
    "jolt-sdk",
    "jolt-sdk/macros",
    "examples/collatz",
    "examples/collatz/guest",
    "examples/fibonacci",
    "examples/fibonacci/guest",
    "examples/sha2-ex",
    "examples/sha2-ex/guest",
    "examples/sha3-ex",
    "examples/sha3-ex/guest",
    "examples/sha2-chain",
    "examples/sha2-chain/guest",
    "examples/sha3-chain",
    "examples/sha3-chain/guest",
    "examples/multi-function",
    "examples/multi-function/guest",
    "examples/alloc",
    "examples/alloc/guest",
    "examples/stdlib",
    "examples/stdlib/guest",
]

[features]
host = ["jolt-sdk/host"]

[lib]
path = "./src/lib.rs"

[[bin]]
name = "jolt"
path = "./src/main.rs"

[dependencies]
clap = { version = "4.5.4", features = ["derive"] }
eyre = "0.6.12"
rand = "0.8.5"
sysinfo = "0.30.8"
syn = { version = "1.0.0", features = ["full"] }
serde = { version = "1.0", features = ["derive"] }
serde_json = "1.0.68"
rmp-serde = "1.3.0"
toml_edit = "0.22.14"

jolt-sdk = { path = "./jolt-sdk" }
jolt-core = { path = "./jolt-core" }
<<<<<<< HEAD
alloy-core = "0.7.6"
=======
common = { path = "./common" }
>>>>>>> a0f8fbb7

[profile.test]
opt-level = 3
lto = "off"

[profile.release]
debug = 1
codegen-units = 1
lto = "fat"

[profile.build-fast]
inherits = "release"
incremental = true
lto = "off"

[profile.guest]
inherits = "release"
debug = false

[patch.crates-io]
ark-ff = { git = "https://github.com/a16z/arkworks-algebra", branch = "optimize/field-from-u64" }
ark-ec = { git = "https://github.com/a16z/arkworks-algebra", branch = "optimize/field-from-u64" }
ark-serialize = { git = "https://github.com/a16z/arkworks-algebra", branch = "optimize/field-from-u64" }<|MERGE_RESOLUTION|>--- conflicted
+++ resolved
@@ -69,11 +69,8 @@
 
 jolt-sdk = { path = "./jolt-sdk" }
 jolt-core = { path = "./jolt-core" }
-<<<<<<< HEAD
 alloy-core = "0.7.6"
-=======
 common = { path = "./common" }
->>>>>>> a0f8fbb7
 
 [profile.test]
 opt-level = 3
