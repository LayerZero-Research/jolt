--- conflicted
+++ resolved
@@ -14,16 +14,14 @@
 ]
 
 [dependencies]
-<<<<<<< HEAD
-ark-serialize = { version = "0.5.0", features = ["derive"] }
 derive_more = { version = "2.0.1", features = ["from"] }
-serde = { version = "1.0.193", features = ["derive"] }
-serde_json = "1.0.108"
-=======
-ark-serialize = { version = "0.5.0", features = ["derive"], default-features = false }
+ark-serialize = { version = "0.5.0", features = [
+    "derive",
+], default-features = false }
 serde = { version = "1.0.193", features = ["derive"], default-features = false }
-serde_json = { version = "1.0.108", features = ["alloc"], default-features = false }
->>>>>>> 9372e6ab
+serde_json = { version = "1.0.108", features = [
+    "alloc",
+], default-features = false }
 strum_macros = "0.26.4"
 strum = { version = "0.26.3", default-features = false }
 syn = { version = "1.0", optional = true }