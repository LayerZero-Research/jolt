--- conflicted
+++ resolved
@@ -39,7 +39,6 @@
     },
 }
 
-<<<<<<< HEAD
 // Reference: https://www.cs.sfu.ca/~ashriram/Courses/CS295/assets/notebooks/RISCV/RISCV_CARD.pdf
 #[derive(Debug, PartialEq, Eq, Clone, Copy, FromRepr, Serialize, Deserialize)]
 #[repr(u8)]
@@ -188,7 +187,4 @@
 pub mod constants;
 pub mod serializable;
 pub mod path;
-=======
-pub mod constants;
-pub mod field_conversion;
->>>>>>> d7850ee6
+pub mod field_conversion;