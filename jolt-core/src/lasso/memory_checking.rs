#![allow(clippy::too_many_arguments)]
#![allow(clippy::type_complexity)]

use crate::poly::{
  dense_mlpoly::DensePolynomial,
  structured_poly::{StructuredOpeningProof, BatchablePolynomials},
};
use crate::subprotocols::grand_product::{
  BatchedGrandProductArgument, BatchedGrandProductCircuit, GrandProductCircuit,
};
use crate::utils::errors::ProofVerifyError;
use crate::utils::random::RandomTape;
use crate::utils::transcript::ProofTranscript;

use ark_ec::CurveGroup;
use ark_ff::PrimeField;
use merlin::Transcript;
use std::marker::PhantomData;

pub struct MultisetHashes<F: PrimeField> {
  /// Multiset hash of "init" tuple(s)
  hash_init: F,
  /// Multiset hash of "final" tuple(s)
  hash_final: F,
  /// Multiset hash of "read" tuple(s)
  hash_read: F,
  /// Multiset hash of "write" tuple(s)
  hash_write: F,
}

impl<F: PrimeField> MultisetHashes<F> {
  pub fn append_to_transcript<G: CurveGroup<ScalarField = F>>(&self, transcript: &mut Transcript) {
    <Transcript as ProofTranscript<G>>::append_scalar(
      transcript,
      b"claim_hash_init",
      &self.hash_init,
    );
    <Transcript as ProofTranscript<G>>::append_scalar(
      transcript,
      b"claim_hash_read",
      &self.hash_read,
    );
    <Transcript as ProofTranscript<G>>::append_scalar(
      transcript,
      b"claim_hash_write",
      &self.hash_write,
    );
    <Transcript as ProofTranscript<G>>::append_scalar(
      transcript,
      b"claim_hash_final",
      &self.hash_final,
    );
  }
}

pub struct MemoryCheckingProof<G, Polynomials, ReadWriteOpenings, InitFinalOpenings>
where
  G: CurveGroup,
  Polynomials: BatchablePolynomials + ?Sized,
  ReadWriteOpenings: StructuredOpeningProof<G::ScalarField, G, Polynomials>,
  InitFinalOpenings: StructuredOpeningProof<G::ScalarField, G, Polynomials>,
{
  _polys: PhantomData<Polynomials>,
  /// Multiset hashes (init, read, write, final) for each memory.
  multiset_hashes: Vec<MultisetHashes<G::ScalarField>>,
  /// The read and write grand products for every memory has the same size, 
  /// so they can be batched.
  read_write_grand_product: BatchedGrandProductArgument<G::ScalarField>,
  /// The init and final grand products for every memory has the same size, 
  /// so they can be batched.
  init_final_grand_product: BatchedGrandProductArgument<G::ScalarField>,
  /// The opening proofs associated with the read/write grand product.
  read_write_openings: ReadWriteOpenings,
  /// The opening proofs associated with the init/final grand product.
  init_final_openings: InitFinalOpenings,
}

pub trait MemoryCheckingProver<F, G, Polynomials>
where
  F: PrimeField,
  G: CurveGroup<ScalarField = F>,
  Polynomials: BatchablePolynomials,
{
  type ReadWriteOpenings: StructuredOpeningProof<F, G, Polynomials>;
  type InitFinalOpenings: StructuredOpeningProof<F, G, Polynomials>;
  /// The data associated with each memory slot. A triple (a, v, t) by default. 
  type MemoryTuple = (F, F, F);

<<<<<<< HEAD
  #[tracing::instrument(skip_all, name = "MemoryCheckingProver.prove")]
=======
  /// Generates a memory checking proof for the given committed polynomials.
>>>>>>> 62d07e58
  fn prove_memory_checking(
    &self,
    polynomials: &Polynomials,
    batched_polys: &Polynomials::BatchedPolynomials,
    commitments: &Polynomials::Commitment,
    transcript: &mut Transcript,
    random_tape: &mut RandomTape<G>,
  ) -> MemoryCheckingProof<G, Polynomials, Self::ReadWriteOpenings, Self::InitFinalOpenings> {
    // TODO(JOLT-62): Make sure Polynomials::Commitment have been posted to transcript.

    // fka "ProductLayerProof"
    let (
      read_write_grand_product,
      init_final_grand_product,
      multiset_hashes,
      r_read_write,
      r_init_final,
    ) = self.prove_grand_products(polynomials, transcript);

    // fka "HashLayerProof"
    let read_write_openings = Self::ReadWriteOpenings::prove_openings(
      batched_polys,
      commitments,
      &r_read_write,
      Self::ReadWriteOpenings::open(polynomials, &r_read_write),
      transcript,
      random_tape,
    );
    let init_final_openings = Self::InitFinalOpenings::prove_openings(
      batched_polys,
      commitments,
      &r_init_final,
      Self::InitFinalOpenings::open(polynomials, &r_init_final),
      transcript,
      random_tape,
    );

    MemoryCheckingProof {
      _polys: PhantomData,
      multiset_hashes,
      read_write_grand_product,
      init_final_grand_product,
      read_write_openings,
      init_final_openings,
    }
  }

  /// Proves the grand products for the memory checking multisets (init, read, write, final).
  fn prove_grand_products(
    &self,
    polynomials: &Polynomials,
    transcript: &mut Transcript,
  ) -> (
    BatchedGrandProductArgument<F>,
    BatchedGrandProductArgument<F>,
    Vec<MultisetHashes<F>>,
    Vec<F>,
    Vec<F>,
  ) {
    // Fiat-Shamir randomness for multiset hashes
    let gamma: F =
      <Transcript as ProofTranscript<G>>::challenge_scalar(transcript, b"Memory checking gamma");
    let tau: F =
      <Transcript as ProofTranscript<G>>::challenge_scalar(transcript, b"Memory checking tau");

    <Transcript as ProofTranscript<G>>::append_protocol_name(transcript, Self::protocol_name());

    // fka "ProductLayerProof"
    let (read_write_circuit, read_hashes, write_hashes) =
      self.read_write_grand_product(polynomials, &gamma, &tau);
    let (init_final_circuit, init_hashes, final_hashes) =
      self.init_final_grand_product(polynomials, &gamma, &tau);
    debug_assert_eq!(read_hashes.len(), init_hashes.len());
    let num_memories = read_hashes.len();

    let mut multiset_hashes = Vec::with_capacity(num_memories);
    for i in 0..num_memories {
      let hashes = MultisetHashes {
        hash_init: init_hashes[i],
        hash_final: final_hashes[i],
        hash_read: read_hashes[i],
        hash_write: write_hashes[i],
      };
      debug_assert_eq!(
        hashes.hash_init * hashes.hash_write,
        hashes.hash_final * hashes.hash_read,
        "Multiset hashes don't match"
      );
      hashes.append_to_transcript::<G>(transcript);
      multiset_hashes.push(hashes);
    }

    let (read_write_grand_product, r_read_write) =
      BatchedGrandProductArgument::prove::<G>(read_write_circuit, transcript);
    let (init_final_grand_product, r_init_final) =
      BatchedGrandProductArgument::prove::<G>(init_final_circuit, transcript);
    (
      read_write_grand_product,
      init_final_grand_product,
      multiset_hashes,
      r_read_write,
      r_init_final,
    )
  }

  /// Constructs a batched grand product circuit for the read and write multisets associated
  /// with the given `polynomials`. Also returns the corresponding multiset hashes for each memory.
  fn read_write_grand_product(
    &self,
    polynomials: &Polynomials,
    gamma: &F,
    tau: &F,
  ) -> (BatchedGrandProductCircuit<F>, Vec<F>, Vec<F>) {
    let read_leaves: Vec<DensePolynomial<F>> = self.read_leaves(polynomials, gamma, tau);
    let write_leaves: Vec<DensePolynomial<F>> = self.write_leaves(polynomials, gamma, tau);
    debug_assert_eq!(read_leaves.len(), write_leaves.len());
    let num_memories = read_leaves.len();

    let mut circuits = Vec::with_capacity(2 * num_memories);
    let mut read_hashes = Vec::with_capacity(num_memories);
    let mut write_hashes = Vec::with_capacity(num_memories);
    for i in 0..num_memories {
      let read_circuit = GrandProductCircuit::new(&read_leaves[i]);
      let write_circuit = GrandProductCircuit::new(&write_leaves[i]);
      read_hashes.push(read_circuit.evaluate());
      write_hashes.push(write_circuit.evaluate());
      circuits.push(read_circuit);
      circuits.push(write_circuit);
    }

    (
      BatchedGrandProductCircuit::new_batch(circuits),
      read_hashes,
      write_hashes,
    )
  }

  /// Constructs a batched grand product circuit for the init and final multisets associated
  /// with the given `polynomials`. Also returns the corresponding multiset hashes for each memory.
  fn init_final_grand_product(
    &self,
    polynomials: &Polynomials,
    gamma: &F,
    tau: &F,
  ) -> (BatchedGrandProductCircuit<F>, Vec<F>, Vec<F>) {
    let init_leaves: Vec<DensePolynomial<F>> = self.init_leaves(polynomials, gamma, tau);
    let final_leaves: Vec<DensePolynomial<F>> = self.final_leaves(polynomials, gamma, tau);
    debug_assert_eq!(init_leaves.len(), final_leaves.len());
    let num_memories = init_leaves.len();

    let mut circuits = Vec::with_capacity(2 * num_memories);
    let mut init_hashes = Vec::with_capacity(num_memories);
    let mut final_hashes = Vec::with_capacity(num_memories);
    for i in 0..num_memories {
      let init_circuit = GrandProductCircuit::new(&init_leaves[i]);
      let final_circuit = GrandProductCircuit::new(&final_leaves[i]);
      init_hashes.push(init_circuit.evaluate());
      final_hashes.push(final_circuit.evaluate());
      circuits.push(init_circuit);
      circuits.push(final_circuit);
    }

    (
      BatchedGrandProductCircuit::new_batch(circuits),
      init_hashes,
      final_hashes,
    )
  }

  /// Computes the MLE of the leaves of the "read" grand product circuit; one per memory.
  fn read_leaves(&self, polynomials: &Polynomials, gamma: &F, tau: &F) -> Vec<DensePolynomial<F>>;
  /// Computes the MLE of the leaves of the "write" grand product circuit; one per memory.
  fn write_leaves(&self, polynomials: &Polynomials, gamma: &F, tau: &F) -> Vec<DensePolynomial<F>>;
  /// Computes the MLE of the leaves of the "init" grand product circuit; one per memory.
  fn init_leaves(&self, polynomials: &Polynomials, gamma: &F, tau: &F) -> Vec<DensePolynomial<F>>;
  /// Computes the MLE of the leaves of the "final" grand product circuit; one per memory.
  fn final_leaves(&self, polynomials: &Polynomials, gamma: &F, tau: &F) -> Vec<DensePolynomial<F>>;
  /// Computes the Reed-Solomon fingerprint (parametrized by `gamma` and `tau`) of the given memory `tuple`.
  /// Each individual "leaf" of a grand product circuit (as computed by `read_leaves`, etc.) should be
  /// one such fingerprint.
  fn fingerprint(tuple: &Self::MemoryTuple, gamma: &F, tau: &F) -> F;
  /// Name of the memory checking instance, used for Fiat-Shamir. 
  fn protocol_name() -> &'static [u8];
}

pub trait MemoryCheckingVerifier<F, G, Polynomials>:
  MemoryCheckingProver<F, G, Polynomials>
where
  F: PrimeField,
  G: CurveGroup<ScalarField = F>,
  Polynomials: BatchablePolynomials,
{
  /// Verifies a memory checking proof, given its associated polynomial `commitment`.
  fn verify_memory_checking(
    mut proof: MemoryCheckingProof<
      G,
      Polynomials,
      Self::ReadWriteOpenings,
      Self::InitFinalOpenings,
    >,
    commitments: &Polynomials::Commitment,
    transcript: &mut Transcript,
  ) -> Result<(), ProofVerifyError> {
    // Fiat-Shamir randomness for multiset hashes
    let gamma: F =
      <Transcript as ProofTranscript<G>>::challenge_scalar(transcript, b"Memory checking gamma");
    let tau: F =
      <Transcript as ProofTranscript<G>>::challenge_scalar(transcript, b"Memory checking tau");

    <Transcript as ProofTranscript<G>>::append_protocol_name(transcript, Self::protocol_name());

    for hash in &proof.multiset_hashes {
      // Multiset equality check
      assert_eq!(
        hash.hash_init * hash.hash_write,
        hash.hash_read * hash.hash_final
      );
      hash.append_to_transcript::<G>(transcript);
    }

    let interleaved_read_write_hashes = proof
      .multiset_hashes
      .iter()
      .flat_map(|hash| [hash.hash_read, hash.hash_write])
      .collect();
    let interleaved_init_final_hashes = proof
      .multiset_hashes
      .iter()
      .flat_map(|hash| [hash.hash_init, hash.hash_final])
      .collect();

    let (claims_read_write, r_read_write) = proof
      .read_write_grand_product
      .verify::<G, Transcript>(&interleaved_read_write_hashes, transcript);
    let (claims_init_final, r_init_final) = proof
      .init_final_grand_product
      .verify::<G, Transcript>(&interleaved_init_final_hashes, transcript);

    proof
      .read_write_openings
      .verify_openings(commitments, &r_read_write, transcript)?;
    proof
      .init_final_openings
      .verify_openings(commitments, &r_init_final, transcript)?;

    Self::compute_verifier_openings(&mut proof.init_final_openings, &r_init_final);

    assert_eq!(claims_read_write.len(), claims_init_final.len());
    assert!(claims_read_write.len() % 2 == 0);
    let num_memories = claims_read_write.len() / 2;
    let grand_product_claims: Vec<MultisetHashes<F>> = (0..num_memories)
      .map(|i| MultisetHashes {
        hash_read: claims_read_write[2 * i],
        hash_write: claims_read_write[2 * i + 1],
        hash_init: claims_init_final[2 * i],
        hash_final: claims_init_final[2 * i + 1],
      })
      .collect();
    Self::check_fingerprints(
      grand_product_claims,
      &proof.read_write_openings,
      &proof.init_final_openings,
      &gamma,
      &tau,
    );

    Ok(())
  }

  /// Often some of the fields in `InitFinalOpenings` do not require an opening proof provided by 
  /// the prover, and instead can be efficiently computed by the verifier by itself. This function 
  /// populates any such fields in `openings`.
  fn compute_verifier_openings(openings: &mut Self::InitFinalOpenings, opening_point: &Vec<F>);
  /// Computes "read" memory tuples (one per memory) from the given `openings`.
  fn read_tuples(openings: &Self::ReadWriteOpenings) -> Vec<Self::MemoryTuple>;
  /// Computes "write" memory tuples (one per memory) from the given `openings`.
  fn write_tuples(openings: &Self::ReadWriteOpenings) -> Vec<Self::MemoryTuple>;
  /// Computes "init" memory tuples (one per memory) from the given `openings`.
  fn init_tuples(openings: &Self::InitFinalOpenings) -> Vec<Self::MemoryTuple>;
  /// Computes "final" memory tuples (one per memory) from the given `openings`.
  fn final_tuples(openings: &Self::InitFinalOpenings) -> Vec<Self::MemoryTuple>;

  /// Checks that the claimed multiset hashes (output by grand product) are consistent with the 
  /// openings given by `read_write_openings` and `init_final_openings`.
  fn check_fingerprints(
    claims: Vec<MultisetHashes<F>>,
    read_write_openings: &Self::ReadWriteOpenings,
    init_final_openings: &Self::InitFinalOpenings,
    gamma: &F,
    tau: &F,
  ) {
    let read_fingerprints: Vec<_> =
      <Self as MemoryCheckingVerifier<_, _, _>>::read_tuples(read_write_openings)
        .iter()
        .map(|tuple| Self::fingerprint(tuple, gamma, tau))
        .collect();
    let write_fingerprints: Vec<_> =
      <Self as MemoryCheckingVerifier<_, _, _>>::write_tuples(read_write_openings)
        .iter()
        .map(|tuple| Self::fingerprint(tuple, gamma, tau))
        .collect();
    let init_fingerprints: Vec<_> =
      <Self as MemoryCheckingVerifier<_, _, _>>::init_tuples(init_final_openings)
        .iter()
        .map(|tuple| Self::fingerprint(tuple, gamma, tau))
        .collect();
    let final_fingerprints: Vec<_> =
      <Self as MemoryCheckingVerifier<_, _, _>>::final_tuples(init_final_openings)
        .iter()
        .map(|tuple| Self::fingerprint(tuple, gamma, tau))
        .collect();
    for (i, claim) in claims.iter().enumerate() {
      assert_eq!(claim.hash_read, read_fingerprints[i]);
      assert_eq!(claim.hash_write, write_fingerprints[i]);
      assert_eq!(claim.hash_init, init_fingerprints[i]);
      assert_eq!(claim.hash_final, final_fingerprints[i]);
    }
  }
}

#[cfg(test)]
mod tests {
  use std::collections::HashSet;

  use super::*;
  use ark_curve25519::{EdwardsProjective, Fr};
  use ark_ff::Field;
  use ark_std::{One, Zero};

  #[test]
  fn product_layer_proof_trivial() {
    struct NormalMems {
      a_ops: DensePolynomial<Fr>,

      v_ops: DensePolynomial<Fr>,
      v_mems: DensePolynomial<Fr>,

      t_reads: DensePolynomial<Fr>,
      t_finals: DensePolynomial<Fr>,
    }
    struct FakeType();
    struct FakeOpeningProof();
    #[rustfmt::skip]
    impl StructuredOpeningProof<Fr, EdwardsProjective, NormalMems> for FakeOpeningProof {
      type Openings = FakeType;
      fn open(_: &NormalMems, _: &Vec<Fr>) -> Self::Openings { unimplemented!() }
      fn prove_openings(_: &FakeType, _: &FakeType, _: &Vec<Fr>, _: Self::Openings, _: &mut Transcript, _: &mut RandomTape<EdwardsProjective>) -> Self { unimplemented!() }
      fn verify_openings(&self, _: &FakeType, _: &Vec<Fr>, _: &mut Transcript) -> Result<(), ProofVerifyError> { unimplemented!() }
    }

    #[rustfmt::skip]
    impl BatchablePolynomials for NormalMems {
      type Commitment = FakeType;
      type BatchedPolynomials = FakeType;

      fn batch(&self) -> Self::BatchedPolynomials { unimplemented!() }
      fn commit(_batched_polys: &Self::BatchedPolynomials) -> Self::Commitment { unimplemented!() }
    }

    struct TestProver {}
    #[rustfmt::skip] // Keep leaf functions small
    impl MemoryCheckingProver<Fr, EdwardsProjective, NormalMems> for TestProver {
      type ReadWriteOpenings = FakeOpeningProof;
      type InitFinalOpenings = FakeOpeningProof;

      type MemoryTuple = (Fr, Fr, Fr);

      fn read_leaves(
        &self,
        polynomials: &NormalMems,
        gamma: &Fr,
        tau: &Fr,
      ) -> Vec<DensePolynomial<Fr>> {
        vec![DensePolynomial::new((0..polynomials.a_ops.len())
          .map(|i| Self::fingerprint(&(polynomials.a_ops[i], polynomials.v_ops[i], polynomials.t_reads[i]), gamma, tau))
          .collect())]
      }

      fn write_leaves(
        &self,
        polynomials: &NormalMems,
        gamma: &Fr,
        tau: &Fr,
      ) -> Vec<DensePolynomial<Fr>> {
        vec![DensePolynomial::new((0..polynomials.a_ops.len())
          .map(|i| Self::fingerprint(&(polynomials.a_ops[i], polynomials.v_ops[i], polynomials.t_reads[i] + Fr::one()), gamma, tau))
          .collect())]
      }

      fn init_leaves(
        &self,
        polynomials: &NormalMems,
        gamma: &Fr,
        tau: &Fr,
      ) -> Vec<DensePolynomial<Fr>> {
        vec![DensePolynomial::new((0..polynomials.v_mems.len())
          .map(|i| Self::fingerprint(&(Fr::from(i as u64), polynomials.v_mems[i], Fr::zero()), gamma, tau))
          .collect())]
      }

      fn final_leaves(
        &self,
        polynomials: &NormalMems,
        gamma: &Fr,
        tau: &Fr,
      ) -> Vec<DensePolynomial<Fr>> {
        vec![DensePolynomial::new((0..polynomials.v_mems.len())
          .map(|i| Self::fingerprint(&(Fr::from(i as u64), polynomials.v_mems[i], polynomials.t_finals[i]), gamma, tau))
          .collect())]
      }

      fn fingerprint(tuple: &Self::MemoryTuple, gamma: &Fr, tau: &Fr) -> Fr {
        let (a, v, t) = tuple;
        t * &gamma.square() + v * gamma + a - tau
      }

      fn protocol_name() -> &'static [u8] {
        b"protocol_name"
      }
    }
    // Imagine a size-8 range-check table (addresses and values just ascending), with 4 lookups
    let v_mems = vec![
      Fr::from(0),
      Fr::from(1),
      Fr::from(2),
      Fr::from(3),
      Fr::from(4),
      Fr::from(5),
      Fr::from(6),
      Fr::from(7),
    ];

    // 2 lookups into the last 2 elements of memory each
    let a_ops = vec![Fr::from(6), Fr::from(7), Fr::from(6), Fr::from(7)];
    let v_ops = a_ops.clone();

    let t_reads = vec![Fr::zero(), Fr::zero(), Fr::one(), Fr::one()];
    let t_finals = vec![
      Fr::zero(),
      Fr::zero(),
      Fr::zero(),
      Fr::zero(),
      Fr::zero(),
      Fr::zero(),
      Fr::from(2),
      Fr::from(2),
    ];

    let a_ops = DensePolynomial::new(a_ops);
    let v_ops = DensePolynomial::new(v_ops);
    let v_mems = DensePolynomial::new(v_mems);
    let t_reads = DensePolynomial::new(t_reads);
    let t_finals = DensePolynomial::new(t_finals);
    let polys = NormalMems {
      a_ops,
      v_ops,
      v_mems,
      t_reads,
      t_finals,
    };

    // Prove
    let mut transcript = Transcript::new(b"test_transcript");
    let prover = TestProver {};
    let (proof_rw, proof_if, multiset_hashes, r_rw, r_if) =
      prover.prove_grand_products(&polys, &mut transcript);

    // Verify
    let mut transcript = Transcript::new(b"test_transcript");
    let _gamma: Fr = <Transcript as ProofTranscript<EdwardsProjective>>::challenge_scalar(
      &mut transcript,
      b"Memory checking gamma",
    );
    let _tau: Fr = <Transcript as ProofTranscript<EdwardsProjective>>::challenge_scalar(
      &mut transcript,
      b"Memory checking tau",
    );
    <Transcript as ProofTranscript<EdwardsProjective>>::append_protocol_name(
      &mut transcript,
      TestProver::protocol_name(),
    );
    for hash in multiset_hashes.iter() {
      hash.append_to_transcript::<EdwardsProjective>(&mut transcript);
    }

    let interleaved_read_write_hashes = multiset_hashes
      .iter()
      .flat_map(|hash| [hash.hash_read, hash.hash_write])
      .collect();
    let interleaved_init_final_hashes = multiset_hashes
      .iter()
      .flat_map(|hash| [hash.hash_init, hash.hash_final])
      .collect();
    let (_claims_rw, r_rw_verify) =
      proof_rw.verify::<EdwardsProjective, _>(&interleaved_read_write_hashes, &mut transcript);
    assert_eq!(r_rw_verify, r_rw);

    let (_claims_if, r_if_verify) =
      proof_if.verify::<EdwardsProjective, _>(&interleaved_init_final_hashes, &mut transcript);
    assert_eq!(r_if_verify, r_if);
  }

  fn get_difference<T: Clone + Eq + std::hash::Hash>(vec1: &[T], vec2: &[T]) -> Vec<T> {
    let set1: HashSet<_> = vec1.iter().cloned().collect();
    let set2: HashSet<_> = vec2.iter().cloned().collect();
    set1.difference(&set2).cloned().collect()
  }

  #[test]
  fn product_layer_proof_batched() {
    // Define a GrandProduct circuit that can be batched across 2 memories
    struct Polys {
      a_0_ops: DensePolynomial<Fr>,
      a_1_ops: DensePolynomial<Fr>,

      v_0_ops: DensePolynomial<Fr>,
      v_1_ops: DensePolynomial<Fr>,
      v_mems: DensePolynomial<Fr>,

      t_0_reads: DensePolynomial<Fr>,
      t_1_reads: DensePolynomial<Fr>,

      t_0_finals: DensePolynomial<Fr>,
      t_1_finals: DensePolynomial<Fr>,
    }

    struct FakeType();
    struct FakeOpeningProof();
    #[rustfmt::skip]
    impl StructuredOpeningProof<Fr, EdwardsProjective, Polys> for FakeOpeningProof {
      type Openings = FakeType;
      fn open(_: &Polys, _: &Vec<Fr>) -> Self::Openings { unimplemented!() }
      fn prove_openings(_: &FakeType, _: &FakeType, _: &Vec<Fr>, _: Self::Openings, _: &mut Transcript, _: &mut RandomTape<EdwardsProjective>) -> Self { unimplemented!() }
      fn verify_openings(&self, _: &FakeType, _: &Vec<Fr>, _: &mut Transcript) -> Result<(), ProofVerifyError> { unimplemented!() }
    }

    #[rustfmt::skip]
    impl BatchablePolynomials for Polys {
      type Commitment = FakeType;
      type BatchedPolynomials = FakeType;

      fn batch(&self) -> Self::BatchedPolynomials { unimplemented!() }
      fn commit(_batched_polys: &Self::BatchedPolynomials) -> Self::Commitment { unimplemented!() }
    }

    struct TestProver {}
    #[rustfmt::skip] // Keep leaf functions small
    impl MemoryCheckingProver<Fr, EdwardsProjective, Polys> for TestProver {
      type ReadWriteOpenings = FakeOpeningProof;
      type InitFinalOpenings = FakeOpeningProof;

      type MemoryTuple = (Fr, Fr, Fr);

      fn read_leaves(
        &self,
        polynomials: &Polys,
        gamma: &Fr,
        tau: &Fr,
      ) -> Vec<DensePolynomial<Fr>> {
        [0,1].iter().map(|memory_index| {
          DensePolynomial::new((0..polynomials.a_0_ops.len())
            .map(|leaf_index| {
              let tuple = match memory_index {
                0 => (polynomials.a_0_ops[leaf_index], polynomials.v_0_ops[leaf_index], polynomials.t_0_reads[leaf_index]),
                1 => (polynomials.a_1_ops[leaf_index], polynomials.v_1_ops[leaf_index], polynomials.t_1_reads[leaf_index]),
                _ => unimplemented!()
              };
              Self::fingerprint(&tuple, gamma, tau)
            })
            .collect())
        }).collect()
      }

      fn write_leaves(
        &self,
        polynomials: &Polys,
        gamma: &Fr,
        tau: &Fr,
      ) -> Vec<DensePolynomial<Fr>> {
        [0,1].iter().map(|memory_index| {
          DensePolynomial::new((0..polynomials.a_0_ops.len())
            .map(|leaf_index| {
              let tuple = match memory_index {
                0 => (polynomials.a_0_ops[leaf_index], polynomials.v_0_ops[leaf_index], polynomials.t_0_reads[leaf_index] + Fr::one()),
                1 => (polynomials.a_1_ops[leaf_index], polynomials.v_1_ops[leaf_index], polynomials.t_1_reads[leaf_index] + Fr::one()),
                _ => unimplemented!()
              };
              Self::fingerprint(&tuple, gamma, tau)
            })
            .collect())
        }).collect()
      }

      fn init_leaves(
        &self,
        polynomials: &Polys,
        gamma: &Fr,
        tau: &Fr,
      ) -> Vec<DensePolynomial<Fr>> {
        [0,1].iter().map(|memory_index| {
          DensePolynomial::new((0..polynomials.v_mems.len())
            .map(|leaf_index| {
              let tuple = match memory_index {
                0 | 1 => (Fr::from(leaf_index as u64), polynomials.v_mems[leaf_index], Fr::zero()),
                _ => unimplemented!()
              };
              Self::fingerprint(&tuple, gamma, tau)
            })
            .collect())
        }).collect()
      }

      fn final_leaves(
        &self,
        polynomials: &Polys,
        gamma: &Fr,
        tau: &Fr,
      ) -> Vec<DensePolynomial<Fr>> {
        [0,1].iter().map(|memory_index| {
          DensePolynomial::new((0..polynomials.v_mems.len())
            .map(|leaf_index| {
              let tuple = match memory_index {
                0 => (Fr::from(leaf_index as u64), polynomials.v_mems[leaf_index], polynomials.t_0_finals[leaf_index]),
                1 => (Fr::from(leaf_index as u64), polynomials.v_mems[leaf_index], polynomials.t_1_finals[leaf_index]),
                _ => unimplemented!()
              };
              Self::fingerprint(&tuple, gamma, tau)
            })
            .collect())
        }).collect()
      }

      fn fingerprint(tuple: &Self::MemoryTuple, gamma: &Fr, tau: &Fr) -> Fr {
        let (a, v, t) = tuple;
        t * &gamma.square() + v * gamma + a - tau
      }

      fn protocol_name() -> &'static [u8] {
        b"protocol_name"
      }
    }

    // Imagine a 2 memories. Size-8 range-check table (addresses and values just ascending), with 4 lookups into each
    let v_mems = vec![
      Fr::from(0),
      Fr::from(1),
      Fr::from(2),
      Fr::from(3),
      Fr::from(4),
      Fr::from(5),
      Fr::from(6),
      Fr::from(7),
    ];

    // 2 lookups into the last 2 elements of memory each
    let a_0_ops = vec![Fr::from(6), Fr::from(7), Fr::from(6), Fr::from(7)];
    let a_1_ops = vec![Fr::from(0), Fr::from(1), Fr::from(0), Fr::from(2)];
    let v_0_ops = a_0_ops.clone();
    let v_1_ops = a_1_ops.clone();

    let t_0_reads = vec![Fr::zero(), Fr::zero(), Fr::one(), Fr::one()];
    let t_1_reads = vec![Fr::zero(), Fr::zero(), Fr::one(), Fr::zero()];
    let t_0_finals = vec![
      Fr::zero(),
      Fr::zero(),
      Fr::zero(),
      Fr::zero(),
      Fr::zero(),
      Fr::zero(),
      Fr::from(2),
      Fr::from(2),
    ];
    let t_1_finals = vec![
      Fr::from(2),
      Fr::one(),
      Fr::one(),
      Fr::zero(),
      Fr::zero(),
      Fr::zero(),
      Fr::zero(),
      Fr::zero(),
    ];

    let a_0_ops = DensePolynomial::new(a_0_ops);
    let a_1_ops = DensePolynomial::new(a_1_ops);
    let v_0_ops = DensePolynomial::new(v_0_ops);
    let v_1_ops = DensePolynomial::new(v_1_ops);
    let v_mems = DensePolynomial::new(v_mems);
    let t_0_reads = DensePolynomial::new(t_0_reads);
    let t_1_reads = DensePolynomial::new(t_1_reads);
    let t_0_finals = DensePolynomial::new(t_0_finals);
    let t_1_finals = DensePolynomial::new(t_1_finals);
    let polys = Polys {
      a_0_ops,
      a_1_ops,
      v_0_ops,
      v_1_ops,
      v_mems,
      t_0_reads,
      t_1_reads,
      t_0_finals,
      t_1_finals,
    };

    let prover = TestProver {};

    // Check leaves match
    let (gamma, tau) = (&Fr::from(100), &Fr::from(35));
    let init_leaves: Vec<DensePolynomial<Fr>> = prover.init_leaves(&polys, gamma, tau);
    let read_leaves: Vec<DensePolynomial<Fr>> = prover.read_leaves(&polys, gamma, tau);
    let write_leaves: Vec<DensePolynomial<Fr>> = prover.write_leaves(&polys, gamma, tau);
    let final_leaves: Vec<DensePolynomial<Fr>> = prover.final_leaves(&polys, gamma, tau);

    [0, 1].into_iter().for_each(|i| {
      let init_leaves = &init_leaves[i];
      let read_leaves = &read_leaves[i];
      let write_leaves = &write_leaves[i];
      let final_leaves = &final_leaves[i];

      let read_final_leaves = vec![read_leaves.evals(), final_leaves.evals()].concat();
      let init_write_leaves = vec![init_leaves.evals(), write_leaves.evals()].concat();
      let difference: Vec<Fr> = get_difference(&read_final_leaves, &init_write_leaves);
      assert_eq!(difference.len(), 0);
    });

    // Prove
    let mut transcript = Transcript::new(b"test_transcript");
    let (proof_rw, proof_if, multiset_hashes, r_rw, r_if) =
      prover.prove_grand_products(&polys, &mut transcript);

    // Verify
    let mut transcript = Transcript::new(b"test_transcript");
    let _gamma: Fr = <Transcript as ProofTranscript<EdwardsProjective>>::challenge_scalar(
      &mut transcript,
      b"Memory checking gamma",
    );
    let _tau: Fr = <Transcript as ProofTranscript<EdwardsProjective>>::challenge_scalar(
      &mut transcript,
      b"Memory checking tau",
    );
    <Transcript as ProofTranscript<EdwardsProjective>>::append_protocol_name(
      &mut transcript,
      TestProver::protocol_name(),
    );
    for hash in multiset_hashes.iter() {
      hash.append_to_transcript::<EdwardsProjective>(&mut transcript);
    }

    let interleaved_read_write_hashes = multiset_hashes
      .iter()
      .flat_map(|hash| [hash.hash_read, hash.hash_write])
      .collect();
    let interleaved_init_final_hashes = multiset_hashes
      .iter()
      .flat_map(|hash| [hash.hash_init, hash.hash_final])
      .collect();
    let (_claims_rw, r_rw_verify) =
      proof_rw.verify::<EdwardsProjective, _>(&interleaved_read_write_hashes, &mut transcript);
    assert_eq!(r_rw_verify, r_rw);

    let (_claims_if, r_if_verify) =
      proof_if.verify::<EdwardsProjective, _>(&interleaved_init_final_hashes, &mut transcript);
    assert_eq!(r_if_verify, r_if);
  }

  #[test]
  fn product_layer_proof_flags_no_reuse() {
    // Define a GrandProduct circuit that can be batched across 2 memories
    struct FlagPolys {
      a_0_ops: DensePolynomial<Fr>,
      a_1_ops: DensePolynomial<Fr>,

      v_0_ops: DensePolynomial<Fr>,
      v_1_ops: DensePolynomial<Fr>,
      v_mems: DensePolynomial<Fr>,

      t_0_reads: DensePolynomial<Fr>,
      t_1_reads: DensePolynomial<Fr>,

      t_0_finals: DensePolynomial<Fr>,
      t_1_finals: DensePolynomial<Fr>,

      flags_0: DensePolynomial<Fr>,
      flags_1: DensePolynomial<Fr>,
    }

    struct FakeType();
    struct FakeOpeningProof();
    #[rustfmt::skip]
    impl StructuredOpeningProof<Fr, EdwardsProjective, FlagPolys> for FakeOpeningProof {
      type Openings = FakeType;
      fn open(_: &FlagPolys, _: &Vec<Fr>) -> Self::Openings { unimplemented!() }
      fn prove_openings(_: &FakeType, _: &FakeType, _: &Vec<Fr>, _: Self::Openings, _: &mut Transcript, _: &mut RandomTape<EdwardsProjective>) -> Self { unimplemented!() }
      fn verify_openings(&self, _: &FakeType, _: &Vec<Fr>, _: &mut Transcript) -> Result<(), ProofVerifyError> { unimplemented!() }
    }

    #[rustfmt::skip]
    impl BatchablePolynomials for FlagPolys {
      type Commitment = FakeType;
      type BatchedPolynomials = FakeType;

      fn batch(&self) -> Self::BatchedPolynomials { unimplemented!() }
      fn commit(_batched_polys: &Self::BatchedPolynomials) -> Self::Commitment { unimplemented!() }
    }

    struct TestProver {}
    #[rustfmt::skip] // Keep leaf functions small
    impl MemoryCheckingProver<Fr, EdwardsProjective, FlagPolys> for TestProver {
      type ReadWriteOpenings = FakeOpeningProof;
      type InitFinalOpenings = FakeOpeningProof;

      type MemoryTuple = (Fr, Fr, Fr, Option<Fr>);

      fn read_leaves(
        &self,
        polynomials: &FlagPolys,
        gamma: &Fr,
        tau: &Fr,
      ) -> Vec<DensePolynomial<Fr>> {
        [0,1].iter().map(|memory_index| {
          DensePolynomial::new((0..polynomials.a_0_ops.len())
            .map(|leaf_index| {
              let tuple = match memory_index {
                0 => (polynomials.a_0_ops[leaf_index], polynomials.v_0_ops[leaf_index], polynomials.t_0_reads[leaf_index], None),
                1 => (polynomials.a_1_ops[leaf_index], polynomials.v_1_ops[leaf_index], polynomials.t_1_reads[leaf_index], None),
                _ => unimplemented!()
              };
              Self::fingerprint(&tuple, gamma, tau)
            })
            .collect())
        }).collect()
      }

      fn write_leaves(
        &self,
        polynomials: &FlagPolys,
        gamma: &Fr,
        tau: &Fr,
      ) -> Vec<DensePolynomial<Fr>> {
        [0,1].iter().map(|memory_index| {
          DensePolynomial::new((0..polynomials.a_0_ops.len())
            .map(|leaf_index| {
              let tuple = match memory_index {
                0 => (polynomials.a_0_ops[leaf_index], polynomials.v_0_ops[leaf_index], polynomials.t_0_reads[leaf_index] + Fr::one(), None),
                1 => (polynomials.a_1_ops[leaf_index], polynomials.v_1_ops[leaf_index], polynomials.t_1_reads[leaf_index] + Fr::one(), None),
                _ => unimplemented!()
              };
              Self::fingerprint(&tuple, gamma, tau)
            })
            .collect())
        }).collect()
      }

      fn init_leaves(
        &self,
        polynomials: &FlagPolys,
        gamma: &Fr,
        tau: &Fr,
      ) -> Vec<DensePolynomial<Fr>> {
        [0,1].iter().map(|memory_index| {
          DensePolynomial::new((0..polynomials.v_mems.len())
            .map(|leaf_index| {
              let tuple = match memory_index {
                0 | 1 => (Fr::from(leaf_index as u64), polynomials.v_mems[leaf_index], Fr::zero(), None),
                _ => unimplemented!()
              };
              Self::fingerprint(&tuple, gamma, tau)
            })
            .collect())
        }).collect()
      }

      fn final_leaves(
        &self,
        polynomials: &FlagPolys,
        gamma: &Fr,
        tau: &Fr,
      ) -> Vec<DensePolynomial<Fr>> {
        [0,1].iter().map(|memory_index| {
          DensePolynomial::new((0..polynomials.v_mems.len())
            .map(|leaf_index| {
              let tuple = match memory_index {
                0 => (Fr::from(leaf_index as u64), polynomials.v_mems[leaf_index], polynomials.t_0_finals[leaf_index], None),
                1 => (Fr::from(leaf_index as u64), polynomials.v_mems[leaf_index], polynomials.t_1_finals[leaf_index], None),
                _ => unimplemented!()
              };
              Self::fingerprint(&tuple, gamma, tau)
            })
            .collect())
        }).collect()
      }

      fn fingerprint(tuple: &Self::MemoryTuple, gamma: &Fr, tau: &Fr) -> Fr {
        let (a, v, t, flag) = *tuple;
        match flag {
          Some(val) => val * (t * gamma.square() + v * *gamma + a - tau) + Fr::one() - val,
          None => t * gamma.square() + v * *gamma + a - tau,
        }
      }

      // FLAGS OVERRIDES

      // Override read_write_grand product to call BatchedGrandProductCircuit::new_batch_flags and insert our additional toggling layer.
      fn read_write_grand_product(
          &self,
          polynomials: &FlagPolys,
          gamma: &Fr,
          tau: &Fr,
        ) -> (BatchedGrandProductCircuit<Fr>, Vec<Fr>, Vec<Fr>) {
          // Fingerprint will generate "unflagged" leaves for the final layer
          let read_fingerprints: Vec<DensePolynomial<Fr>> = self.read_leaves(polynomials, gamma, tau);
          let write_fingerprints: Vec<DensePolynomial<Fr>> = self.write_leaves(polynomials, gamma, tau);

          // Generate "flagged" leaves for the second to last layer. Input to normal Grand Products
          let num_memories = 2;
          let mut circuits = Vec::with_capacity(2 * num_memories);
          let mut read_hashes = Vec::with_capacity(num_memories);
          let mut write_hashes = Vec::with_capacity(num_memories);

          for i in 0..num_memories {
            let mut toggled_read_fingerprints = read_fingerprints[i].evals();
            let mut toggled_write_fingerprints = write_fingerprints[i].evals();

            let subtable_index = i;
            for leaf_index in 0..polynomials.a_0_ops.len() {
              let flag = match subtable_index {
                0 => polynomials.flags_0[leaf_index],
                1 => polynomials.flags_1[leaf_index],
                _ => unimplemented!()
              };
              if flag == Fr::zero() {
                toggled_read_fingerprints[leaf_index] = Fr::one();
                toggled_write_fingerprints[leaf_index] = Fr::one();
              }
            }

            let read_circuit = GrandProductCircuit::new(&DensePolynomial::new(toggled_read_fingerprints));
            let write_circuit = GrandProductCircuit::new(&DensePolynomial::new(toggled_write_fingerprints));
            read_hashes.push(read_circuit.evaluate());
            write_hashes.push(write_circuit.evaluate());
            circuits.push(read_circuit);
            circuits.push(write_circuit);
          }

          let expanded_flag_map = vec![0, 0, 1, 1];
          let batched_circuits = BatchedGrandProductCircuit::new_batch_flags(
            circuits, 
            vec![polynomials.flags_0.clone(), polynomials.flags_1.clone()], 
            expanded_flag_map, 
            vec![read_fingerprints[0].clone(), write_fingerprints[0].clone(), read_fingerprints[1].clone(), write_fingerprints[1].clone()]
          );

          (batched_circuits, read_hashes, write_hashes)
      }

      fn protocol_name() -> &'static [u8] {
        b"protocol_name"
      }
    }

    // Imagine a 2 memories. Size-8 range-check table (addresses and values just ascending), with 4 lookups into each
    let v_mems = vec![
      Fr::from(0),
      Fr::from(1),
      Fr::from(2),
      Fr::from(3),
      Fr::from(4),
      Fr::from(5),
      Fr::from(6),
      Fr::from(7),
    ];

    // 2 lookups into the last 2 elements of memory each
    let a_0_ops = vec![Fr::from(6), Fr::from(7), Fr::from(6), Fr::from(7)];
    let a_1_ops = vec![Fr::from(0), Fr::from(1), Fr::from(0), Fr::from(2)];
    let v_0_ops = a_0_ops.clone();
    let v_1_ops = a_1_ops.clone();

    let flags_0 = vec![Fr::one(), Fr::one(), Fr::one(), Fr::one()];
    let flags_1 = vec![
      Fr::one(),
      Fr::zero(), // Flagged off!
      Fr::one(),
      Fr::one(),
    ];

    let t_0_reads = vec![Fr::zero(), Fr::zero(), Fr::one(), Fr::one()];
    let t_1_reads = vec![Fr::zero(), Fr::zero(), Fr::one(), Fr::zero()];
    let t_0_finals = vec![
      Fr::zero(),
      Fr::zero(),
      Fr::zero(),
      Fr::zero(),
      Fr::zero(),
      Fr::zero(),
      Fr::from(2),
      Fr::from(2),
    ];
    let t_1_finals = vec![
      Fr::from(2),
      Fr::zero(), // Flagged off!
      Fr::one(),
      Fr::zero(),
      Fr::zero(),
      Fr::zero(),
      Fr::zero(),
      Fr::zero(),
    ];

    let a_0_ops = DensePolynomial::new(a_0_ops);
    let a_1_ops = DensePolynomial::new(a_1_ops);
    let v_0_ops = DensePolynomial::new(v_0_ops);
    let v_1_ops = DensePolynomial::new(v_1_ops);
    let v_mems = DensePolynomial::new(v_mems);
    let t_0_reads = DensePolynomial::new(t_0_reads);
    let t_1_reads = DensePolynomial::new(t_1_reads);
    let t_0_finals = DensePolynomial::new(t_0_finals);
    let t_1_finals = DensePolynomial::new(t_1_finals);
    let flags_0 = DensePolynomial::new(flags_0);
    let flags_1 = DensePolynomial::new(flags_1);
    let polys = FlagPolys {
      a_0_ops,
      a_1_ops,
      v_0_ops,
      v_1_ops,
      v_mems,
      t_0_reads,
      t_1_reads,
      t_0_finals,
      t_1_finals,
      flags_0,
      flags_1,
    };

    let prover = TestProver {};

    // Prove
    let mut transcript = Transcript::new(b"test_transcript");
    let (proof_rw, proof_if, multiset_hashes, r_rw, r_if) =
      prover.prove_grand_products(&polys, &mut transcript);

    // Verify
    let mut transcript = Transcript::new(b"test_transcript");
    let _gamma: Fr = <Transcript as ProofTranscript<EdwardsProjective>>::challenge_scalar(
      &mut transcript,
      b"Memory checking gamma",
    );
    let _tau: Fr = <Transcript as ProofTranscript<EdwardsProjective>>::challenge_scalar(
      &mut transcript,
      b"Memory checking tau",
    );
    <Transcript as ProofTranscript<EdwardsProjective>>::append_protocol_name(
      &mut transcript,
      TestProver::protocol_name(),
    );
    for hash in multiset_hashes.iter() {
      hash.append_to_transcript::<EdwardsProjective>(&mut transcript);
    }

    let interleaved_read_write_hashes = multiset_hashes
      .iter()
      .flat_map(|hash| [hash.hash_read, hash.hash_write])
      .collect();
    let interleaved_init_final_hashes = multiset_hashes
      .iter()
      .flat_map(|hash| [hash.hash_init, hash.hash_final])
      .collect();
    let (_claims_rw, r_rw_verify) =
      proof_rw.verify::<EdwardsProjective, _>(&interleaved_read_write_hashes, &mut transcript);
    assert_eq!(r_rw_verify, r_rw);

    let (_claims_if, r_if_verify) =
      proof_if.verify::<EdwardsProjective, _>(&interleaved_init_final_hashes, &mut transcript);
    assert_eq!(r_if_verify, r_if);
  }
}<|MERGE_RESOLUTION|>--- conflicted
+++ resolved
@@ -86,11 +86,8 @@
   /// The data associated with each memory slot. A triple (a, v, t) by default. 
   type MemoryTuple = (F, F, F);
 
-<<<<<<< HEAD
   #[tracing::instrument(skip_all, name = "MemoryCheckingProver.prove")]
-=======
   /// Generates a memory checking proof for the given committed polynomials.
->>>>>>> 62d07e58
   fn prove_memory_checking(
     &self,
     polynomials: &Polynomials,
