#![allow(clippy::type_complexity)]
#![allow(dead_code)]

use crate::field::JoltField;
use crate::poly::multilinear_polynomial::MultilinearPolynomial;
use crate::poly::opening_proof::{
    ProverOpeningAccumulator, ReducedOpeningProof, VerifierOpeningAccumulator,
};
use crate::r1cs::constraints::R1CSConstraints;
use crate::r1cs::spartan::UniformSpartanProof;
use ark_serialize::{CanonicalDeserialize, CanonicalSerialize};
use common::instruction::NUM_CIRCUIT_FLAGS;
use common::memory::MemoryLayout;
use instruction_lookups::LookupsProof;
use ram::RAMTwistProof;
use registers::RegistersTwistProof;
use serde::{Deserialize, Serialize};
use std::marker::PhantomData;
use std::{
    fs::File,
    io::{Read, Write},
    path::Path,
};
use strum::EnumCount;
use tracer::instruction::{RV32IMCycle, RV32IMInstruction};
use tracer::JoltDevice;

use crate::lasso::memory_checking::{
    Initializable, MemoryCheckingProver, MemoryCheckingVerifier, StructuredPolynomialData,
};
use crate::msm::icicle;
use crate::poly::commitment::commitment_scheme::CommitmentScheme;
use crate::r1cs::inputs::{ConstraintInput, R1CSPolynomials, R1CSProof, R1CSStuff};
use crate::utils::errors::ProofVerifyError;
use crate::utils::thread::drop_in_background_thread;
use crate::utils::transcript::{AppendToTranscript, Transcript};
use common::{constants::MEMORY_OPS_PER_INSTRUCTION, memory::MemoryOp};

use self::bytecode::{BytecodePreprocessing, BytecodeProof, BytecodeRow, BytecodeStuff};

use super::lookup_table::LookupTables;

#[derive(Clone, CanonicalSerialize, CanonicalDeserialize)]
pub struct JoltVerifierPreprocessing<const C: usize, F, PCS, ProofTranscript>
where
    F: JoltField,
    PCS: CommitmentScheme<ProofTranscript, Field = F>,
    ProofTranscript: Transcript,
{
    pub generators: PCS::Setup,
    // pub bytecode: BytecodePreprocessing<F>,
    // pub read_write_memory: ReadWriteMemoryPreprocessing,
    pub memory_layout: MemoryLayout,
}

impl<const C: usize, F, PCS, ProofTranscript> JoltVerifierPreprocessing<C, F, PCS, ProofTranscript>
where
    F: JoltField,
    PCS: CommitmentScheme<ProofTranscript, Field = F>,
    ProofTranscript: Transcript,
{
    pub fn save_to_target_dir(&self, target_dir: &str) -> std::io::Result<()> {
        let filename = Path::new(target_dir).join("jolt_verifier_preprocessing.dat");
        let mut file = File::create(filename.as_path())?;
        let mut data = Vec::new();
        self.serialize_compressed(&mut data).unwrap();
        file.write_all(&data)?;
        Ok(())
    }

    pub fn read_from_target_dir(target_dir: &str) -> std::io::Result<Self> {
        let filename = Path::new(target_dir).join("jolt_verifier_preprocessing.dat");
        let mut file = File::open(filename.as_path())?;
        let mut data = Vec::new();
        file.read_to_end(&mut data)?;
        Ok(Self::deserialize_compressed(&*data).unwrap())
    }
}

#[derive(Clone, CanonicalSerialize, CanonicalDeserialize)]
pub struct JoltProverPreprocessing<const C: usize, F, PCS, ProofTranscript>
where
    F: JoltField,
    PCS: CommitmentScheme<ProofTranscript, Field = F>,
    ProofTranscript: Transcript,
{
    pub shared: JoltVerifierPreprocessing<C, F, PCS, ProofTranscript>,
    field: F::SmallValueLookupTables,
}

impl<const C: usize, F, PCS, ProofTranscript> JoltProverPreprocessing<C, F, PCS, ProofTranscript>
where
    F: JoltField,
    PCS: CommitmentScheme<ProofTranscript, Field = F>,
    ProofTranscript: Transcript,
{
    pub fn save_to_target_dir(&self, target_dir: &str) -> std::io::Result<()> {
        let filename = Path::new(target_dir).join("jolt_prover_preprocessing.dat");
        let mut file = File::create(filename.as_path())?;
        let mut data = Vec::new();
        self.serialize_compressed(&mut data).unwrap();
        file.write_all(&data)?;
        Ok(())
    }

    pub fn read_from_target_dir(target_dir: &str) -> std::io::Result<Self> {
        let filename = Path::new(target_dir).join("jolt_prover_preprocessing.dat");
        let mut file = File::open(filename.as_path())?;
        let mut data = Vec::new();
        file.read_to_end(&mut data)?;
        Ok(Self::deserialize_compressed(&*data).unwrap())
    }
}

#[derive(Clone, Serialize, Deserialize, Debug)]
pub struct JoltTraceStep<const WORD_SIZE: usize> {
    pub instruction_lookup: Option<LookupTables<WORD_SIZE>>,
    pub bytecode_row: BytecodeRow,
    pub memory_ops: [MemoryOp; MEMORY_OPS_PER_INSTRUCTION],
    pub circuit_flags: [bool; NUM_CIRCUIT_FLAGS],
}

pub struct ProverDebugInfo<F, ProofTranscript>
where
    F: JoltField,
    ProofTranscript: Transcript,
{
    pub(crate) transcript: ProofTranscript,
    pub(crate) opening_accumulator: ProverOpeningAccumulator<F, ProofTranscript>,
}

impl<const WORD_SIZE: usize> JoltTraceStep<WORD_SIZE> {
    pub fn no_op() -> Self {
        JoltTraceStep {
            instruction_lookup: None,
            bytecode_row: BytecodeRow::no_op(0),
            memory_ops: [
                MemoryOp::noop_read(),  // rs1
                MemoryOp::noop_read(),  // rs2
                MemoryOp::noop_write(), // rd is write-only
                MemoryOp::noop_read(),  // RAM
            ],
            circuit_flags: [false; NUM_CIRCUIT_FLAGS],
        }
    }

    fn pad(trace: &mut Vec<Self>) {
        let unpadded_length = trace.len();
        let padded_length = unpadded_length.next_power_of_two();
        trace.resize(padded_length, Self::no_op());
    }
}

#[derive(CanonicalSerialize, CanonicalDeserialize)]
pub struct JoltProof<
    const WORD_SIZE: usize,
    const C: usize,
    const M: usize,
    I,
    F,
    PCS,
    ProofTranscript,
> where
    I: ConstraintInput,
    F: JoltField,
    PCS: CommitmentScheme<ProofTranscript, Field = F>,
    ProofTranscript: Transcript,
{
    pub trace_length: usize,
<<<<<<< HEAD
    pub program_io: JoltDevice,
    // pub bytecode: BytecodeProof<F, PCS, ProofTranscript>,
    // pub read_write_memory: ReadWriteMemoryProof<F, PCS, ProofTranscript>,
    pub instruction_lookups: LookupsProof<WORD_SIZE, F, PCS, ProofTranscript>,
    pub ram: RAMTwistProof<F, ProofTranscript>,
    pub registers: RegistersTwistProof<F, ProofTranscript>,
    // pub r1cs: UniformSpartanProof<C, I, F, ProofTranscript>,
    // pub opening_proof: ReducedOpeningProof<F, PCS, ProofTranscript>,
    _marker: PhantomData<I>,
=======
    pub bytecode: BytecodeProof<F, PCS, ProofTranscript>,
    pub read_write_memory: ReadWriteMemoryProof<F, PCS, ProofTranscript>,
    pub instruction_lookups:
        InstructionLookupsProof<C, M, F, PCS, InstructionSet, Subtables, ProofTranscript>,
    pub r1cs: UniformSpartanProof<C, I, F, ProofTranscript>,
    pub opening_proof: ReducedOpeningProof<F, PCS, ProofTranscript>,
>>>>>>> 945c0328
}

#[derive(Default, CanonicalSerialize, CanonicalDeserialize)]
pub struct JoltStuff<T: CanonicalSerialize + CanonicalDeserialize + Sync> {
    // pub(crate) bytecode: BytecodeStuff<T>,
    // pub(crate) read_write_memory: ReadWriteMemoryStuff<T>,
    // pub(crate) timestamp_range_check: TimestampRangeCheckStuff<T>,
    pub(crate) r1cs: R1CSStuff<T>,
}

/// Note –– F: JoltField bound is not enforced.
///
/// See issue #112792 <https://github.com/rust-lang/rust/issues/112792>.
/// Adding #![feature(lazy_type_alias)] to the crate attributes seem to break
/// `alloy_sol_types`.
pub type JoltPolynomials<F: JoltField> = JoltStuff<MultilinearPolynomial<F>>;
/// Note –– PCS: CommitmentScheme bound is not enforced.
///
/// See issue #112792 <https://github.com/rust-lang/rust/issues/112792>.
/// Adding #![feature(lazy_type_alias)] to the crate attributes seem to break
/// `alloy_sol_types`.
pub type JoltCommitments<PCS: CommitmentScheme<ProofTranscript>, ProofTranscript: Transcript> =
    JoltStuff<PCS::Commitment>;

<<<<<<< HEAD
// impl<F: JoltField> JoltPolynomials<F> {
//     #[tracing::instrument(skip_all, name = "JoltPolynomials::commit")]
//     pub fn commit<const C: usize, PCS, ProofTranscript>(
//         &self,
//         preprocessing: &JoltPreprocessing<C, F, PCS, ProofTranscript>,
//     ) -> JoltCommitments<PCS, ProofTranscript>
//     where
//         PCS: CommitmentScheme<ProofTranscript, Field = F>,
//         ProofTranscript: Transcript,
//     {
//         let span = tracing::span!(tracing::Level::INFO, "commit::initialize");
//         let _guard = span.enter();
//         let mut commitments = JoltCommitments::<PCS, ProofTranscript>::initialize(preprocessing);
//         drop(_guard);
//         drop(span);

//         let trace_polys = self.read_write_values();
//         let trace_commitments = PCS::batch_commit(&trace_polys, &preprocessing.generators);

//         commitments
//             .read_write_values_mut()
//             .into_iter()
//             .zip(trace_commitments.into_iter())
//             .for_each(|(dest, src)| *dest = src);

//         commitments
//     }
// }

pub trait Jolt<const C: usize, const M: usize, const WORD_SIZE: usize, F, PCS, ProofTranscript>
=======
impl<
        const C: usize,
        T: CanonicalSerialize + CanonicalDeserialize + Default + Sync,
        PCS: CommitmentScheme<ProofTranscript>,
        ProofTranscript: Transcript,
    > Initializable<T, JoltVerifierPreprocessing<C, PCS::Field, PCS, ProofTranscript>>
    for JoltStuff<T>
{
    fn initialize(
        preprocessing: &JoltVerifierPreprocessing<C, PCS::Field, PCS, ProofTranscript>,
    ) -> Self {
        Self {
            bytecode: BytecodeStuff::initialize(&preprocessing.bytecode),
            read_write_memory: ReadWriteMemoryStuff::initialize(&preprocessing.read_write_memory),
            instruction_lookups: InstructionLookupStuff::initialize(
                &preprocessing.instruction_lookups,
            ),
            timestamp_range_check: TimestampRangeCheckStuff::initialize(
                &crate::lasso::memory_checking::NoPreprocessing,
            ),
            r1cs: R1CSStuff::initialize(&C),
        }
    }
}

impl<F: JoltField> JoltPolynomials<F> {
    #[tracing::instrument(skip_all, name = "JoltPolynomials::commit")]
    pub fn commit<const C: usize, PCS, ProofTranscript>(
        &self,
        preprocessing: &JoltVerifierPreprocessing<C, F, PCS, ProofTranscript>,
    ) -> JoltCommitments<PCS, ProofTranscript>
    where
        PCS: CommitmentScheme<ProofTranscript, Field = F>,
        ProofTranscript: Transcript,
    {
        let span = tracing::span!(tracing::Level::INFO, "commit::initialize");
        let _guard = span.enter();
        let mut commitments = JoltCommitments::<PCS, ProofTranscript>::initialize(preprocessing);
        drop(_guard);
        drop(span);

        let trace_polys = self.read_write_values();
        let trace_commitments = PCS::batch_commit(&trace_polys, &preprocessing.generators);

        commitments
            .read_write_values_mut()
            .into_iter()
            .zip(trace_commitments.into_iter())
            .for_each(|(dest, src)| *dest = src);

        let span = tracing::span!(tracing::Level::INFO, "commit::t_final");
        let _guard = span.enter();
        commitments.bytecode.t_final =
            PCS::commit(&self.bytecode.t_final, &preprocessing.generators);
        drop(_guard);
        drop(span);

        let span = tracing::span!(tracing::Level::INFO, "commit::read_write_memory");
        let _guard = span.enter();
        (
            commitments.read_write_memory.v_final,
            commitments.read_write_memory.t_final,
        ) = join_conditional!(
            || PCS::commit(&self.read_write_memory.v_final, &preprocessing.generators),
            || PCS::commit(&self.read_write_memory.t_final, &preprocessing.generators)
        );
        commitments.instruction_lookups.final_cts = PCS::batch_commit(
            &self.instruction_lookups.final_cts,
            &preprocessing.generators,
        );
        drop(_guard);
        drop(span);

        commitments
    }
}

pub trait Jolt<F, PCS, const C: usize, const M: usize, ProofTranscript>
>>>>>>> 945c0328
where
    F: JoltField,
    PCS: CommitmentScheme<ProofTranscript, Field = F>,
    ProofTranscript: Transcript,
{
    // type InstructionSet: JoltInstructionSet;
    type Constraints: R1CSConstraints<C, F>;

    #[tracing::instrument(skip_all, name = "Jolt::preprocess")]
<<<<<<< HEAD
    fn preprocess(
        bytecode: Vec<RV32IMInstruction>,
=======
    fn verifier_preprocess(
        bytecode: Vec<ELFInstruction>,
>>>>>>> 945c0328
        memory_layout: MemoryLayout,
        memory_init: Vec<(u64, u8)>,
        max_bytecode_size: usize,
        max_memory_address: usize,
        max_trace_length: usize,
    ) -> JoltVerifierPreprocessing<C, F, PCS, ProofTranscript> {
        icicle::icicle_init();

        // let read_write_memory_preprocessing = ReadWriteMemoryPreprocessing::preprocess(memory_init);

        // let bytecode_preprocessing = BytecodePreprocessing::<F>::preprocess(bytecode);

        let max_poly_len: usize = [
            (max_bytecode_size + 1).next_power_of_two(), // Account for no-op prepended to bytecode
            max_trace_length.next_power_of_two(),
            max_memory_address.next_power_of_two(),
            M,
        ]
        .into_iter()
        .max()
        .unwrap();
        let generators = PCS::setup(max_poly_len);

        JoltVerifierPreprocessing {
            generators,
            memory_layout,
<<<<<<< HEAD
            // bytecode: bytecode_preprocessing,
            // read_write_memory: read_write_memory_preprocessing,
=======
            instruction_lookups: instruction_lookups_preprocessing,
            bytecode: bytecode_preprocessing,
            read_write_memory: read_write_memory_preprocessing,
        }
    }

    #[tracing::instrument(skip_all, name = "Jolt::preprocess")]
    fn prover_preprocess(
        bytecode: Vec<ELFInstruction>,
        memory_layout: MemoryLayout,
        memory_init: Vec<(u64, u8)>,
        max_bytecode_size: usize,
        max_memory_address: usize,
        max_trace_length: usize,
    ) -> JoltProverPreprocessing<C, F, PCS, ProofTranscript> {
        let small_value_lookup_tables = F::compute_lookup_tables();
        F::initialize_lookup_tables(small_value_lookup_tables.clone());

        let shared = Self::verifier_preprocess(
            bytecode,
            memory_layout,
            memory_init,
            max_bytecode_size,
            max_memory_address,
            max_trace_length,
        );

        JoltProverPreprocessing {
            shared,
>>>>>>> 945c0328
            field: small_value_lookup_tables,
        }
    }

    #[tracing::instrument(skip_all, name = "Jolt::prove")]
    fn prove(
        program_io: JoltDevice,
<<<<<<< HEAD
        mut trace: Vec<RV32IMCycle>,
        mut preprocessing: JoltPreprocessing<C, F, PCS, ProofTranscript>,
=======
        mut trace: Vec<JoltTraceStep<Self::InstructionSet>>,
        mut preprocessing: JoltProverPreprocessing<C, F, PCS, ProofTranscript>,
>>>>>>> 945c0328
    ) -> (
        JoltProof<
            WORD_SIZE,
            C,
            M,
            <Self::Constraints as R1CSConstraints<C, F>>::Inputs,
            F,
            PCS,
            ProofTranscript,
        >,
<<<<<<< HEAD
        // JoltCommitments<PCS, ProofTranscript>,
=======
        JoltCommitments<PCS, ProofTranscript>,
        JoltDevice,
>>>>>>> 945c0328
        Option<ProverDebugInfo<F, ProofTranscript>>,
    ) {
        icicle::icicle_init();
        let trace_length = trace.len();
        println!("Trace length: {}", trace_length);

        F::initialize_lookup_tables(std::mem::take(&mut preprocessing.field));

        // TODO(moodlezoup): Truncate generators

        // TODO(JP): Drop padding on number of steps
        trace.resize(trace_length.next_power_of_two(), RV32IMCycle::NoOp);

        let mut transcript = ProofTranscript::new(b"Jolt transcript");
        Self::fiat_shamir_preamble(
            &mut transcript,
            &program_io,
            &program_io.memory_layout,
            trace_length,
        );

<<<<<<< HEAD
        // transcript.append_scalar(&spartan_key.vk_digest);

        // jolt_commitments
        //     .read_write_values()
        //     .iter()
        //     .for_each(|value| value.append_to_transcript(&mut transcript));
        // jolt_commitments
        //     .init_final_values()
        //     .iter()
        //     .for_each(|value| value.append_to_transcript(&mut transcript));
=======
        let instruction_polynomials =
            InstructionLookupsProof::<
                C,
                M,
                F,
                PCS,
                Self::InstructionSet,
                Self::Subtables,
                ProofTranscript,
            >::generate_witness(&preprocessing.shared.instruction_lookups, &trace);

        let memory_polynomials = ReadWriteMemoryPolynomials::generate_witness(
            &program_io,
            &preprocessing.shared.read_write_memory,
            &trace,
        );

        let (bytecode_polynomials, range_check_polys) = rayon::join(
            || {
                BytecodeProof::<F, PCS, ProofTranscript>::generate_witness(
                    &preprocessing.shared.bytecode,
                    &mut trace,
                )
            },
            || {
                TimestampValidityProof::<F, PCS, ProofTranscript>::generate_witness(
                    &memory_polynomials,
                )
            },
        );

        let r1cs_builder = Self::Constraints::construct_constraints(
            padded_trace_length,
            program_io.memory_layout.input_start,
        );
        let spartan_key = spartan::UniformSpartanProof::<
            C,
            <Self::Constraints as R1CSConstraints<C, F>>::Inputs,
            F,
            ProofTranscript,
        >::setup(&r1cs_builder, padded_trace_length);

        let r1cs_polynomials = R1CSPolynomials::new::<
            C,
            M,
            Self::InstructionSet,
            <Self::Constraints as R1CSConstraints<C, F>>::Inputs,
        >(&trace);

        let mut jolt_polynomials = JoltPolynomials {
            bytecode: bytecode_polynomials,
            read_write_memory: memory_polynomials,
            timestamp_range_check: range_check_polys,
            instruction_lookups: instruction_polynomials,
            r1cs: r1cs_polynomials,
        };

        r1cs_builder.compute_aux(&mut jolt_polynomials);

        let jolt_commitments =
            jolt_polynomials.commit::<C, PCS, ProofTranscript>(&preprocessing.shared);

        transcript.append_scalar(&spartan_key.vk_digest);

        jolt_commitments
            .read_write_values()
            .iter()
            .for_each(|value| value.append_to_transcript(&mut transcript));
        jolt_commitments
            .init_final_values()
            .iter()
            .for_each(|value| value.append_to_transcript(&mut transcript));
>>>>>>> 945c0328

        let mut opening_accumulator: ProverOpeningAccumulator<F, ProofTranscript> =
            ProverOpeningAccumulator::new();

<<<<<<< HEAD
        let instruction_proof = LookupsProof::prove(
            &preprocessing.generators,
            &trace,
=======
        let bytecode_proof = BytecodeProof::prove_memory_checking(
            &preprocessing.shared.generators,
            &preprocessing.shared.bytecode,
            &jolt_polynomials.bytecode,
            &jolt_polynomials,
            &mut opening_accumulator,
            &mut transcript,
        );

        let instruction_proof = InstructionLookupsProof::prove(
            &preprocessing.shared.generators,
            &mut jolt_polynomials,
            &preprocessing.shared.instruction_lookups,
>>>>>>> 945c0328
            &mut opening_accumulator,
            &mut transcript,
        );

<<<<<<< HEAD
        let ram_proof = RAMTwistProof::prove(
            // &preprocessing.generators,
            &trace,
=======
        let memory_proof = ReadWriteMemoryProof::prove(
            &preprocessing.shared.generators,
            &preprocessing.shared.read_write_memory,
            &jolt_polynomials,
>>>>>>> 945c0328
            &program_io,
            1 << 16, // TODO(moodlezoup)
            &mut opening_accumulator,
            &mut transcript,
        );

        let registers_proof =
            RegistersTwistProof::prove(&trace, &mut opening_accumulator, &mut transcript);

        // Batch-prove all openings
<<<<<<< HEAD
        // let opening_proof =
        //     opening_accumulator.reduce_and_prove::<PCS>(&preprocessing.generators, &mut transcript);

        let jolt_proof = JoltProof {
            trace_length,
            program_io,
            // bytecode: bytecode_proof,
=======
        let opening_proof = opening_accumulator
            .reduce_and_prove::<PCS>(&preprocessing.shared.generators, &mut transcript);

        drop_in_background_thread(jolt_polynomials);

        let jolt_proof = JoltProof {
            trace_length,
            bytecode: bytecode_proof,
            read_write_memory: memory_proof,
>>>>>>> 945c0328
            instruction_lookups: instruction_proof,
            ram: ram_proof,
            registers: registers_proof,
            // r1cs: spartan_proof,
            // opening_proof,
            _marker: PhantomData,
        };

        #[cfg(test)]
        let debug_info = Some(ProverDebugInfo {
            transcript,
            opening_accumulator,
        });
        #[cfg(not(test))]
        let debug_info = None;
<<<<<<< HEAD
        (jolt_proof, debug_info)
=======
        (jolt_proof, jolt_commitments, program_io, debug_info)
>>>>>>> 945c0328
    }

    #[tracing::instrument(skip_all)]
    fn verify(
        mut preprocessing: JoltVerifierPreprocessing<C, F, PCS, ProofTranscript>,
        proof: JoltProof<
            WORD_SIZE,
            C,
            M,
            <Self::Constraints as R1CSConstraints<C, F>>::Inputs,
            F,
            PCS,
            ProofTranscript,
        >,
<<<<<<< HEAD
        // commitments: JoltCommitments<PCS, ProofTranscript>,
=======
        commitments: JoltCommitments<PCS, ProofTranscript>,
        program_io: JoltDevice,
>>>>>>> 945c0328
        _debug_info: Option<ProverDebugInfo<F, ProofTranscript>>,
    ) -> Result<(), ProofVerifyError> {
        let mut transcript = ProofTranscript::new(b"Jolt transcript");
        let mut opening_accumulator: VerifierOpeningAccumulator<F, PCS, ProofTranscript> =
            VerifierOpeningAccumulator::new();

        #[cfg(test)]
        if let Some(debug_info) = _debug_info {
            transcript.compare_to(debug_info.transcript);
            opening_accumulator
                .compare_to(debug_info.opening_accumulator, &preprocessing.generators);
        }
        Self::fiat_shamir_preamble(
            &mut transcript,
            &program_io,
            &preprocessing.memory_layout,
            proof.trace_length,
        );

        // // Regenerate the uniform Spartan key
        // let padded_trace_length = proof.trace_length.next_power_of_two();
        // let memory_start = preprocessing.memory_layout.input_start;
        // let r1cs_builder =
        //     Self::Constraints::construct_constraints(padded_trace_length, memory_start);
        // let spartan_key = spartan::UniformSpartanProof::<C, _, F, ProofTranscript>::setup(
        //     &r1cs_builder,
        //     padded_trace_length,
        // );
        // transcript.append_scalar(&spartan_key.vk_digest);

        // commitments
        //     .read_write_values()
        //     .iter()
        //     .for_each(|value| value.append_to_transcript(&mut transcript));
        // commitments
        //     .init_final_values()
        //     .iter()
        //     .for_each(|value| value.append_to_transcript(&mut transcript));

        Self::verify_instruction_lookups(
            &preprocessing.generators,
            proof.instruction_lookups,
<<<<<<< HEAD
            // &commitments,
=======
            &commitments,
            &mut opening_accumulator,
            &mut transcript,
        )?;
        Self::verify_memory(
            &mut preprocessing.read_write_memory,
            &preprocessing.generators,
            &preprocessing.memory_layout,
            proof.read_write_memory,
            &commitments,
            program_io,
            &mut opening_accumulator,
            &mut transcript,
        )?;
        Self::verify_r1cs(
            r1cs_proof,
            &commitments,
>>>>>>> 945c0328
            &mut opening_accumulator,
            &mut transcript,
        )?;
        // Self::verify_memory(
        //     &mut preprocessing.read_write_memory,
        //     &preprocessing.generators,
        //     &preprocessing.memory_layout,
        //     proof.read_write_memory,
        //     &commitments,
        //     proof.program_io,
        //     &mut opening_accumulator,
        //     &mut transcript,
        // )?;

        // Batch-verify all openings
        // opening_accumulator.reduce_and_verify(
        //     &preprocessing.generators,
        //     &proof.opening_proof,
        //     &mut transcript,
        // )?;

        Ok(())
    }

    #[tracing::instrument(skip_all)]
    fn verify_instruction_lookups<'a>(
        generators: &PCS::Setup,
        proof: LookupsProof<WORD_SIZE, F, PCS, ProofTranscript>,
        // commitments: &'a JoltCommitments<PCS, ProofTranscript>,
        opening_accumulator: &mut VerifierOpeningAccumulator<F, PCS, ProofTranscript>,
        transcript: &mut ProofTranscript,
    ) -> Result<(), ProofVerifyError> {
        proof.verify(opening_accumulator, transcript)
    }

    // #[allow(clippy::too_many_arguments)]
    // #[tracing::instrument(skip_all)]
    // fn verify_memory<'a>(
    //     preprocessing: &mut ReadWriteMemoryPreprocessing,
    //     generators: &PCS::Setup,
    //     memory_layout: &MemoryLayout,
    //     proof: ReadWriteMemoryProof<F, PCS, ProofTranscript>,
    //     commitment: &'a JoltCommitments<PCS, ProofTranscript>,
    //     program_io: JoltDevice,
    //     opening_accumulator: &mut VerifierOpeningAccumulator<F, PCS, ProofTranscript>,
    //     transcript: &mut ProofTranscript,
    // ) -> Result<(), ProofVerifyError> {
    //     assert!(program_io.inputs.len() <= memory_layout.max_input_size as usize);
    //     assert!(program_io.outputs.len() <= memory_layout.max_output_size as usize);
    //     // pair the memory layout with the program io from the proof
    //     preprocessing.program_io = Some(JoltDevice {
    //         inputs: program_io.inputs,
    //         outputs: program_io.outputs,
    //         panic: program_io.panic,
    //         memory_layout: memory_layout.clone(),
    //     });

    //     ReadWriteMemoryProof::verify(
    //         proof,
    //         generators,
    //         preprocessing,
    //         commitment,
    //         opening_accumulator,
    //         transcript,
    //     )
    // }

    fn fiat_shamir_preamble(
        transcript: &mut ProofTranscript,
        program_io: &JoltDevice,
        memory_layout: &MemoryLayout,
        trace_length: usize,
    ) {
        transcript.append_u64(trace_length as u64);
        transcript.append_u64(WORD_SIZE as u64);
        // transcript.append_u64(Self::InstructionSet::COUNT as u64);
        transcript.append_u64(memory_layout.max_input_size);
        transcript.append_u64(memory_layout.max_output_size);
        transcript.append_bytes(&program_io.inputs);
        transcript.append_bytes(&program_io.outputs);
        transcript.append_u64(program_io.panic as u64);
    }
}

pub mod bytecode;
pub mod instruction_lookups;
pub mod ram;
pub mod registers;
pub mod rv32i_vm;<|MERGE_RESOLUTION|>--- conflicted
+++ resolved
@@ -167,8 +167,6 @@
     ProofTranscript: Transcript,
 {
     pub trace_length: usize,
-<<<<<<< HEAD
-    pub program_io: JoltDevice,
     // pub bytecode: BytecodeProof<F, PCS, ProofTranscript>,
     // pub read_write_memory: ReadWriteMemoryProof<F, PCS, ProofTranscript>,
     pub instruction_lookups: LookupsProof<WORD_SIZE, F, PCS, ProofTranscript>,
@@ -177,14 +175,6 @@
     // pub r1cs: UniformSpartanProof<C, I, F, ProofTranscript>,
     // pub opening_proof: ReducedOpeningProof<F, PCS, ProofTranscript>,
     _marker: PhantomData<I>,
-=======
-    pub bytecode: BytecodeProof<F, PCS, ProofTranscript>,
-    pub read_write_memory: ReadWriteMemoryProof<F, PCS, ProofTranscript>,
-    pub instruction_lookups:
-        InstructionLookupsProof<C, M, F, PCS, InstructionSet, Subtables, ProofTranscript>,
-    pub r1cs: UniformSpartanProof<C, I, F, ProofTranscript>,
-    pub opening_proof: ReducedOpeningProof<F, PCS, ProofTranscript>,
->>>>>>> 945c0328
 }
 
 #[derive(Default, CanonicalSerialize, CanonicalDeserialize)]
@@ -209,7 +199,6 @@
 pub type JoltCommitments<PCS: CommitmentScheme<ProofTranscript>, ProofTranscript: Transcript> =
     JoltStuff<PCS::Commitment>;
 
-<<<<<<< HEAD
 // impl<F: JoltField> JoltPolynomials<F> {
 //     #[tracing::instrument(skip_all, name = "JoltPolynomials::commit")]
 //     pub fn commit<const C: usize, PCS, ProofTranscript>(
@@ -240,86 +229,6 @@
 // }
 
 pub trait Jolt<const C: usize, const M: usize, const WORD_SIZE: usize, F, PCS, ProofTranscript>
-=======
-impl<
-        const C: usize,
-        T: CanonicalSerialize + CanonicalDeserialize + Default + Sync,
-        PCS: CommitmentScheme<ProofTranscript>,
-        ProofTranscript: Transcript,
-    > Initializable<T, JoltVerifierPreprocessing<C, PCS::Field, PCS, ProofTranscript>>
-    for JoltStuff<T>
-{
-    fn initialize(
-        preprocessing: &JoltVerifierPreprocessing<C, PCS::Field, PCS, ProofTranscript>,
-    ) -> Self {
-        Self {
-            bytecode: BytecodeStuff::initialize(&preprocessing.bytecode),
-            read_write_memory: ReadWriteMemoryStuff::initialize(&preprocessing.read_write_memory),
-            instruction_lookups: InstructionLookupStuff::initialize(
-                &preprocessing.instruction_lookups,
-            ),
-            timestamp_range_check: TimestampRangeCheckStuff::initialize(
-                &crate::lasso::memory_checking::NoPreprocessing,
-            ),
-            r1cs: R1CSStuff::initialize(&C),
-        }
-    }
-}
-
-impl<F: JoltField> JoltPolynomials<F> {
-    #[tracing::instrument(skip_all, name = "JoltPolynomials::commit")]
-    pub fn commit<const C: usize, PCS, ProofTranscript>(
-        &self,
-        preprocessing: &JoltVerifierPreprocessing<C, F, PCS, ProofTranscript>,
-    ) -> JoltCommitments<PCS, ProofTranscript>
-    where
-        PCS: CommitmentScheme<ProofTranscript, Field = F>,
-        ProofTranscript: Transcript,
-    {
-        let span = tracing::span!(tracing::Level::INFO, "commit::initialize");
-        let _guard = span.enter();
-        let mut commitments = JoltCommitments::<PCS, ProofTranscript>::initialize(preprocessing);
-        drop(_guard);
-        drop(span);
-
-        let trace_polys = self.read_write_values();
-        let trace_commitments = PCS::batch_commit(&trace_polys, &preprocessing.generators);
-
-        commitments
-            .read_write_values_mut()
-            .into_iter()
-            .zip(trace_commitments.into_iter())
-            .for_each(|(dest, src)| *dest = src);
-
-        let span = tracing::span!(tracing::Level::INFO, "commit::t_final");
-        let _guard = span.enter();
-        commitments.bytecode.t_final =
-            PCS::commit(&self.bytecode.t_final, &preprocessing.generators);
-        drop(_guard);
-        drop(span);
-
-        let span = tracing::span!(tracing::Level::INFO, "commit::read_write_memory");
-        let _guard = span.enter();
-        (
-            commitments.read_write_memory.v_final,
-            commitments.read_write_memory.t_final,
-        ) = join_conditional!(
-            || PCS::commit(&self.read_write_memory.v_final, &preprocessing.generators),
-            || PCS::commit(&self.read_write_memory.t_final, &preprocessing.generators)
-        );
-        commitments.instruction_lookups.final_cts = PCS::batch_commit(
-            &self.instruction_lookups.final_cts,
-            &preprocessing.generators,
-        );
-        drop(_guard);
-        drop(span);
-
-        commitments
-    }
-}
-
-pub trait Jolt<F, PCS, const C: usize, const M: usize, ProofTranscript>
->>>>>>> 945c0328
 where
     F: JoltField,
     PCS: CommitmentScheme<ProofTranscript, Field = F>,
@@ -329,13 +238,8 @@
     type Constraints: R1CSConstraints<C, F>;
 
     #[tracing::instrument(skip_all, name = "Jolt::preprocess")]
-<<<<<<< HEAD
-    fn preprocess(
+    fn verifier_preprocess(
         bytecode: Vec<RV32IMInstruction>,
-=======
-    fn verifier_preprocess(
-        bytecode: Vec<ELFInstruction>,
->>>>>>> 945c0328
         memory_layout: MemoryLayout,
         memory_init: Vec<(u64, u8)>,
         max_bytecode_size: usize,
@@ -362,19 +266,17 @@
         JoltVerifierPreprocessing {
             generators,
             memory_layout,
-<<<<<<< HEAD
             // bytecode: bytecode_preprocessing,
             // read_write_memory: read_write_memory_preprocessing,
-=======
-            instruction_lookups: instruction_lookups_preprocessing,
-            bytecode: bytecode_preprocessing,
-            read_write_memory: read_write_memory_preprocessing,
+            // instruction_lookups: instruction_lookups_preprocessing,
+            // bytecode: bytecode_preprocessing,
+            // read_write_memory: read_write_memory_preprocessing,
         }
     }
 
     #[tracing::instrument(skip_all, name = "Jolt::preprocess")]
     fn prover_preprocess(
-        bytecode: Vec<ELFInstruction>,
+        bytecode: Vec<RV32IMInstruction>,
         memory_layout: MemoryLayout,
         memory_init: Vec<(u64, u8)>,
         max_bytecode_size: usize,
@@ -395,7 +297,6 @@
 
         JoltProverPreprocessing {
             shared,
->>>>>>> 945c0328
             field: small_value_lookup_tables,
         }
     }
@@ -403,13 +304,8 @@
     #[tracing::instrument(skip_all, name = "Jolt::prove")]
     fn prove(
         program_io: JoltDevice,
-<<<<<<< HEAD
         mut trace: Vec<RV32IMCycle>,
-        mut preprocessing: JoltPreprocessing<C, F, PCS, ProofTranscript>,
-=======
-        mut trace: Vec<JoltTraceStep<Self::InstructionSet>>,
         mut preprocessing: JoltProverPreprocessing<C, F, PCS, ProofTranscript>,
->>>>>>> 945c0328
     ) -> (
         JoltProof<
             WORD_SIZE,
@@ -420,12 +316,8 @@
             PCS,
             ProofTranscript,
         >,
-<<<<<<< HEAD
         // JoltCommitments<PCS, ProofTranscript>,
-=======
-        JoltCommitments<PCS, ProofTranscript>,
         JoltDevice,
->>>>>>> 945c0328
         Option<ProverDebugInfo<F, ProofTranscript>>,
     ) {
         icicle::icicle_init();
@@ -447,7 +339,6 @@
             trace_length,
         );
 
-<<<<<<< HEAD
         // transcript.append_scalar(&spartan_key.vk_digest);
 
         // jolt_commitments
@@ -458,117 +349,20 @@
         //     .init_final_values()
         //     .iter()
         //     .for_each(|value| value.append_to_transcript(&mut transcript));
-=======
-        let instruction_polynomials =
-            InstructionLookupsProof::<
-                C,
-                M,
-                F,
-                PCS,
-                Self::InstructionSet,
-                Self::Subtables,
-                ProofTranscript,
-            >::generate_witness(&preprocessing.shared.instruction_lookups, &trace);
-
-        let memory_polynomials = ReadWriteMemoryPolynomials::generate_witness(
-            &program_io,
-            &preprocessing.shared.read_write_memory,
-            &trace,
-        );
-
-        let (bytecode_polynomials, range_check_polys) = rayon::join(
-            || {
-                BytecodeProof::<F, PCS, ProofTranscript>::generate_witness(
-                    &preprocessing.shared.bytecode,
-                    &mut trace,
-                )
-            },
-            || {
-                TimestampValidityProof::<F, PCS, ProofTranscript>::generate_witness(
-                    &memory_polynomials,
-                )
-            },
-        );
-
-        let r1cs_builder = Self::Constraints::construct_constraints(
-            padded_trace_length,
-            program_io.memory_layout.input_start,
-        );
-        let spartan_key = spartan::UniformSpartanProof::<
-            C,
-            <Self::Constraints as R1CSConstraints<C, F>>::Inputs,
-            F,
-            ProofTranscript,
-        >::setup(&r1cs_builder, padded_trace_length);
-
-        let r1cs_polynomials = R1CSPolynomials::new::<
-            C,
-            M,
-            Self::InstructionSet,
-            <Self::Constraints as R1CSConstraints<C, F>>::Inputs,
-        >(&trace);
-
-        let mut jolt_polynomials = JoltPolynomials {
-            bytecode: bytecode_polynomials,
-            read_write_memory: memory_polynomials,
-            timestamp_range_check: range_check_polys,
-            instruction_lookups: instruction_polynomials,
-            r1cs: r1cs_polynomials,
-        };
-
-        r1cs_builder.compute_aux(&mut jolt_polynomials);
-
-        let jolt_commitments =
-            jolt_polynomials.commit::<C, PCS, ProofTranscript>(&preprocessing.shared);
-
-        transcript.append_scalar(&spartan_key.vk_digest);
-
-        jolt_commitments
-            .read_write_values()
-            .iter()
-            .for_each(|value| value.append_to_transcript(&mut transcript));
-        jolt_commitments
-            .init_final_values()
-            .iter()
-            .for_each(|value| value.append_to_transcript(&mut transcript));
->>>>>>> 945c0328
 
         let mut opening_accumulator: ProverOpeningAccumulator<F, ProofTranscript> =
             ProverOpeningAccumulator::new();
 
-<<<<<<< HEAD
         let instruction_proof = LookupsProof::prove(
-            &preprocessing.generators,
+            &preprocessing.shared.generators,
             &trace,
-=======
-        let bytecode_proof = BytecodeProof::prove_memory_checking(
-            &preprocessing.shared.generators,
-            &preprocessing.shared.bytecode,
-            &jolt_polynomials.bytecode,
-            &jolt_polynomials,
             &mut opening_accumulator,
             &mut transcript,
         );
 
-        let instruction_proof = InstructionLookupsProof::prove(
-            &preprocessing.shared.generators,
-            &mut jolt_polynomials,
-            &preprocessing.shared.instruction_lookups,
->>>>>>> 945c0328
-            &mut opening_accumulator,
-            &mut transcript,
-        );
-
-<<<<<<< HEAD
         let ram_proof = RAMTwistProof::prove(
             // &preprocessing.generators,
             &trace,
-=======
-        let memory_proof = ReadWriteMemoryProof::prove(
-            &preprocessing.shared.generators,
-            &preprocessing.shared.read_write_memory,
-            &jolt_polynomials,
->>>>>>> 945c0328
             &program_io,
             1 << 16, // TODO(moodlezoup)
             &mut opening_accumulator,
@@ -579,25 +373,12 @@
             RegistersTwistProof::prove(&trace, &mut opening_accumulator, &mut transcript);
 
         // Batch-prove all openings
-<<<<<<< HEAD
         // let opening_proof =
         //     opening_accumulator.reduce_and_prove::<PCS>(&preprocessing.generators, &mut transcript);
 
         let jolt_proof = JoltProof {
             trace_length,
-            program_io,
             // bytecode: bytecode_proof,
-=======
-        let opening_proof = opening_accumulator
-            .reduce_and_prove::<PCS>(&preprocessing.shared.generators, &mut transcript);
-
-        drop_in_background_thread(jolt_polynomials);
-
-        let jolt_proof = JoltProof {
-            trace_length,
-            bytecode: bytecode_proof,
-            read_write_memory: memory_proof,
->>>>>>> 945c0328
             instruction_lookups: instruction_proof,
             ram: ram_proof,
             registers: registers_proof,
@@ -613,11 +394,7 @@
         });
         #[cfg(not(test))]
         let debug_info = None;
-<<<<<<< HEAD
-        (jolt_proof, debug_info)
-=======
-        (jolt_proof, jolt_commitments, program_io, debug_info)
->>>>>>> 945c0328
+        (jolt_proof, program_io, debug_info)
     }
 
     #[tracing::instrument(skip_all)]
@@ -632,12 +409,8 @@
             PCS,
             ProofTranscript,
         >,
-<<<<<<< HEAD
         // commitments: JoltCommitments<PCS, ProofTranscript>,
-=======
-        commitments: JoltCommitments<PCS, ProofTranscript>,
         program_io: JoltDevice,
->>>>>>> 945c0328
         _debug_info: Option<ProverDebugInfo<F, ProofTranscript>>,
     ) -> Result<(), ProofVerifyError> {
         let mut transcript = ProofTranscript::new(b"Jolt transcript");
@@ -680,27 +453,7 @@
         Self::verify_instruction_lookups(
             &preprocessing.generators,
             proof.instruction_lookups,
-<<<<<<< HEAD
             // &commitments,
-=======
-            &commitments,
-            &mut opening_accumulator,
-            &mut transcript,
-        )?;
-        Self::verify_memory(
-            &mut preprocessing.read_write_memory,
-            &preprocessing.generators,
-            &preprocessing.memory_layout,
-            proof.read_write_memory,
-            &commitments,
-            program_io,
-            &mut opening_accumulator,
-            &mut transcript,
-        )?;
-        Self::verify_r1cs(
-            r1cs_proof,
-            &commitments,
->>>>>>> 945c0328
             &mut opening_accumulator,
             &mut transcript,
         )?;
