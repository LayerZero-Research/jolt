--- conflicted
+++ resolved
@@ -500,13 +500,8 @@
         );
         let elf_contents_opt = program.get_elf_contents();
         let elf_contents = elf_contents_opt.as_deref().expect("elf contents is None");
-<<<<<<< HEAD
-        let (jolt_proof, io_device, debug_info) =
+        let (jolt_proof, io_device, debug_info, _) =
             JoltRV64IMACMockPCS::prove(&preprocessing, elf_contents, &inputs, &[], &[], None);
-=======
-        let (jolt_proof, io_device, debug_info, _) =
-            JoltRV64IMACMockPCS::prove(&preprocessing, elf_contents, &inputs);
->>>>>>> 3957d594
 
         let verifier_preprocessing = JoltVerifierPreprocessing::from(&preprocessing);
         let verification_result = JoltRV64IMACMockPCS::verify(
@@ -539,13 +534,8 @@
         );
         let elf_contents_opt = program.get_elf_contents();
         let elf_contents = elf_contents_opt.as_deref().expect("elf contents is None");
-<<<<<<< HEAD
-        let (jolt_proof, io_device, debug_info) =
+        let (jolt_proof, io_device, debug_info, _) =
             JoltRV64IMAC::prove(&preprocessing, elf_contents, &inputs, &[], &[], None);
-=======
-        let (jolt_proof, io_device, debug_info, _) =
-            JoltRV64IMAC::prove(&preprocessing, elf_contents, &inputs);
->>>>>>> 3957d594
 
         let verifier_preprocessing = JoltVerifierPreprocessing::from(&preprocessing);
         let verification_result = JoltRV64IMAC::verify(
@@ -584,13 +574,8 @@
         );
         let elf_contents_opt = program.get_elf_contents();
         let elf_contents = elf_contents_opt.as_deref().expect("elf contents is None");
-<<<<<<< HEAD
-        let (jolt_proof, io_device, debug_info) =
+        let (jolt_proof, io_device, debug_info, _) =
             JoltRV64IMAC::prove(&preprocessing, elf_contents, &inputs, &[], &[], None);
-=======
-        let (jolt_proof, io_device, debug_info, _) =
-            JoltRV64IMAC::prove(&preprocessing, elf_contents, &inputs);
->>>>>>> 3957d594
 
         let verifier_preprocessing = JoltVerifierPreprocessing::from(&preprocessing);
         let verification_result = JoltRV64IMAC::verify(
@@ -639,13 +624,8 @@
         );
         let elf_contents_opt = program.get_elf_contents();
         let elf_contents = elf_contents_opt.as_deref().expect("elf contents is None");
-<<<<<<< HEAD
-        let (jolt_proof, io_device, debug_info) =
+        let (jolt_proof, io_device, debug_info, _) =
             JoltRV64IMAC::prove(&preprocessing, elf_contents, &inputs, &[], &[], None);
-=======
-        let (jolt_proof, io_device, debug_info, _) =
-            JoltRV64IMAC::prove(&preprocessing, elf_contents, &inputs);
->>>>>>> 3957d594
 
         let verifier_preprocessing = JoltVerifierPreprocessing::from(&preprocessing);
         let verification_result = JoltRV64IMAC::verify(
@@ -687,13 +667,8 @@
         );
         let elf_contents_opt = program.get_elf_contents();
         let elf_contents = elf_contents_opt.as_deref().expect("elf contents is None");
-<<<<<<< HEAD
-        let (jolt_proof, io_device, debug_info) =
+        let (jolt_proof, io_device, debug_info, _) =
             JoltRV64IMAC::prove(&preprocessing, elf_contents, &[], &[], &[], None);
-=======
-        let (jolt_proof, io_device, debug_info, _) =
-            JoltRV64IMAC::prove(&preprocessing, elf_contents, &[]);
->>>>>>> 3957d594
 
         let verifier_preprocessing = JoltVerifierPreprocessing::from(&preprocessing);
         let verification_result = JoltRV64IMAC::verify(
@@ -726,13 +701,8 @@
         );
         let elf_contents_opt = program.get_elf_contents();
         let elf_contents = elf_contents_opt.as_deref().expect("elf contents is None");
-<<<<<<< HEAD
-        let (jolt_proof, io_device, debug_info) =
+        let (jolt_proof, io_device, debug_info, _) =
             JoltRV64IMAC::prove(&preprocessing, elf_contents, &inputs, &[], &[], None);
-=======
-        let (jolt_proof, io_device, debug_info, _) =
-            JoltRV64IMAC::prove(&preprocessing, elf_contents, &inputs);
->>>>>>> 3957d594
 
         let verifier_preprocessing = JoltVerifierPreprocessing::from(&preprocessing);
         let verification_result = JoltRV64IMAC::verify(
@@ -765,13 +735,8 @@
         );
         let elf_contents_opt = program.get_elf_contents();
         let elf_contents = elf_contents_opt.as_deref().expect("elf contents is None");
-<<<<<<< HEAD
-        let (jolt_proof, io_device, debug_info) =
+        let (jolt_proof, io_device, debug_info, _) =
             JoltRV64IMAC::prove(&preprocessing, elf_contents, &[50], &[], &[], None);
-=======
-        let (jolt_proof, io_device, debug_info, _) =
-            JoltRV64IMAC::prove(&preprocessing, elf_contents, &[50]);
->>>>>>> 3957d594
 
         let verifier_preprocessing = JoltVerifierPreprocessing::from(&preprocessing);
         let verification_result = JoltRV64IMAC::verify(
