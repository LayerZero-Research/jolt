--- conflicted
+++ resolved
@@ -24,7 +24,6 @@
 use ark_bn254::Fr;
 use ark_serialize::{CanonicalDeserialize, CanonicalSerialize};
 use common::jolt_device::MemoryLayout;
-use std::time::Instant;
 use tracer::{instruction::Instruction, JoltDevice};
 
 pub mod bytecode;
@@ -319,13 +318,8 @@
                 .map_or(0, |pos| pos + 1),
         );
 
-<<<<<<< HEAD
         let start = Instant::now();
 
-        let state_manager =
-            StateManager::new_prover(preprocessing, trace, program_io.clone(), final_memory_state);
-        let (proof, debug_info) = JoltDAG::prove(state_manager).ok().unwrap();
-=======
         let (proof, debug_info) = {
             let _pprof_prove = pprof_scope!("prove");
             let start = Instant::now();
@@ -344,7 +338,6 @@
             );
             (proof, debug_info)
         };
->>>>>>> ab2b81f5
 
         (proof, program_io, debug_info, start)
     }
