use std::{
    fs::File,
    io::{Read, Write},
    path::Path,
    time::Instant,
};

#[cfg(test)]
use crate::poly::commitment::dory::DoryGlobals;
use crate::{
    field::JoltField,
    poly::{
        commitment::commitment_scheme::CommitmentScheme, opening_proof::ProverOpeningAccumulator,
    },
    transcripts::Transcript,
    utils::{errors::ProofVerifyError, math::Math},
    zkvm::{
        bytecode::BytecodePreprocessing,
        dag::{jolt_dag::JoltDAG, proof_serialization::JoltProof},
        ram::RAMPreprocessing,
        witness::DTH_ROOT_OF_K,
    },
};
use ark_bn254::Fr;
use ark_serialize::{CanonicalDeserialize, CanonicalSerialize};
use common::jolt_device::MemoryLayout;
use std::time::Instant;
use tracer::{instruction::Instruction, JoltDevice};

pub mod bytecode;
pub mod dag;
pub mod instruction;
pub mod instruction_lookups;
pub mod lookup_table;
pub mod r1cs;
pub mod ram;
pub mod registers;
pub mod spartan;
pub mod witness;

// Scoped CPU profiler for performance analysis. Feature-gated by "pprof".
// Usage: let _guard = pprof_scope!("label");
//
// Writes pprof/label.pb on scope exit
// View with: go tool pprof -http=:8080 pprof/label.pb

// Public type for the profiling guard
#[cfg(feature = "pprof")]
pub struct PprofGuard {
    guard: pprof::ProfilerGuard<'static>,
    label: &'static str,
}

#[cfg(not(feature = "pprof"))]
pub struct PprofGuard;

#[cfg(feature = "pprof")]
impl Drop for PprofGuard {
    fn drop(&mut self) {
        if let Ok(report) = self.guard.report().build() {
            let prefix = std::env::var("PPROF_PREFIX")
                .unwrap_or_else(|_| String::from("benchmark-runs/pprof/"));
            let filename = format!("{}{}.pb", prefix, self.label);
            // Extract directory from prefix for creation
            if let Some(dir) = std::path::Path::new(&filename).parent() {
                let _ = std::fs::create_dir_all(dir);
            }
            if let Ok(mut f) = std::fs::File::create(&filename) {
                use pprof::protos::Message;
                if let Ok(p) = report.pprof() {
                    let mut buf = Vec::new();
                    if p.encode(&mut buf).is_ok() {
                        let _ = std::io::Write::write_all(&mut f, &buf);
                        tracing::info!("Wrote pprof profile to {}", filename);
                    }
                }
            }
        }
    }
}

#[macro_export]
macro_rules! pprof_scope {
    ($label:expr) => {{
        #[cfg(feature = "pprof")]
        {
            Some($crate::zkvm::PprofGuard {
                guard: pprof::ProfilerGuardBuilder::default()
                    .frequency(
                        std::env::var("PPROF_FREQ")
                            .unwrap_or("100".to_string())
                            .parse::<i32>()
                            .unwrap(),
                    )
                    .blocklist(&["libc", "libgcc", "pthread", "vdso"])
                    .build()
                    .expect("Failed to initialize profiler"),
                label: $label,
            })
        }
        #[cfg(not(feature = "pprof"))]
        None::<$crate::zkvm::PprofGuard>
    }};
    () => {
        pprof_scope!("default");
    };
}

#[derive(Debug, Clone, CanonicalSerialize, CanonicalDeserialize)]
pub struct JoltSharedPreprocessing {
    pub bytecode: BytecodePreprocessing,
    pub ram: RAMPreprocessing,
    pub memory_layout: MemoryLayout,
}

#[derive(Debug, Clone, CanonicalSerialize, CanonicalDeserialize)]
pub struct JoltVerifierPreprocessing<F, PCS>
where
    F: JoltField,
    PCS: CommitmentScheme<Field = F>,
{
    pub generators: PCS::VerifierSetup,
    pub shared: JoltSharedPreprocessing,
}

impl<F, PCS> Serializable for JoltVerifierPreprocessing<F, PCS>
where
    F: JoltField,
    PCS: CommitmentScheme<Field = F>,
{
}

impl<F, PCS> JoltVerifierPreprocessing<F, PCS>
where
    F: JoltField,
    PCS: CommitmentScheme<Field = F>,
{
    pub fn save_to_target_dir(&self, target_dir: &str) -> std::io::Result<()> {
        let filename = Path::new(target_dir).join("jolt_verifier_preprocessing.dat");
        let mut file = File::create(filename.as_path())?;
        let mut data = Vec::new();
        self.serialize_compressed(&mut data).unwrap();
        file.write_all(&data)?;
        Ok(())
    }

    pub fn read_from_target_dir(target_dir: &str) -> std::io::Result<Self> {
        let filename = Path::new(target_dir).join("jolt_verifier_preprocessing.dat");
        let mut file = File::open(filename.as_path())?;
        let mut data = Vec::new();
        file.read_to_end(&mut data)?;
        Ok(Self::deserialize_compressed(&*data).unwrap())
    }
}

#[derive(Clone, CanonicalSerialize, CanonicalDeserialize)]
pub struct JoltProverPreprocessing<F, PCS>
where
    F: JoltField,
    PCS: CommitmentScheme<Field = F>,
{
    pub generators: PCS::ProverSetup,
    pub shared: JoltSharedPreprocessing,
}

impl<F, PCS> Serializable for JoltProverPreprocessing<F, PCS>
where
    F: JoltField,
    PCS: CommitmentScheme<Field = F>,
{
}

impl<F, PCS> JoltProverPreprocessing<F, PCS>
where
    F: JoltField,
    PCS: CommitmentScheme<Field = F>,
{
    pub fn save_to_target_dir(&self, target_dir: &str) -> std::io::Result<()> {
        let filename = Path::new(target_dir).join("jolt_prover_preprocessing.dat");
        let mut file = File::create(filename.as_path())?;
        let mut data = Vec::new();
        self.serialize_compressed(&mut data).unwrap();
        file.write_all(&data)?;
        Ok(())
    }

    pub fn read_from_target_dir(target_dir: &str) -> std::io::Result<Self> {
        let filename = Path::new(target_dir).join("jolt_prover_preprocessing.dat");
        let mut file = File::open(filename.as_path())?;
        let mut data = Vec::new();
        file.read_to_end(&mut data)?;
        Ok(Self::deserialize_compressed(&*data).unwrap())
    }
}

impl<F, PCS> From<&JoltProverPreprocessing<F, PCS>> for JoltVerifierPreprocessing<F, PCS>
where
    F: JoltField,
    PCS: CommitmentScheme<Field = F>,
{
    fn from(preprocessing: &JoltProverPreprocessing<F, PCS>) -> Self {
        let generators = PCS::setup_verifier(&preprocessing.generators);
        JoltVerifierPreprocessing {
            generators,
            shared: preprocessing.shared.clone(),
        }
    }
}

#[allow(dead_code)]
pub struct ProverDebugInfo<F, ProofTranscript, PCS>
where
    F: JoltField,
    ProofTranscript: Transcript,
    PCS: CommitmentScheme<Field = F>,
{
    pub(crate) transcript: ProofTranscript,
    pub(crate) opening_accumulator: ProverOpeningAccumulator<F>,
    pub(crate) prover_setup: PCS::ProverSetup,
}

pub trait Jolt<F: JoltField, PCS, FS: Transcript>
where
    PCS: CommitmentScheme<Field = F>,
{
    fn shared_preprocess(
        bytecode: Vec<Instruction>,
        memory_layout: MemoryLayout,
        memory_init: Vec<(u64, u8)>,
    ) -> JoltSharedPreprocessing {
        let bytecode_preprocessing = BytecodePreprocessing::preprocess(bytecode);
        let ram_preprocessing = RAMPreprocessing::preprocess(memory_init);

        JoltSharedPreprocessing {
            memory_layout,
            bytecode: bytecode_preprocessing,
            ram: ram_preprocessing,
        }
    }

    #[tracing::instrument(skip_all, name = "Jolt::prover_preprocess")]
    fn prover_preprocess(
        bytecode: Vec<Instruction>,
        memory_layout: MemoryLayout,
        memory_init: Vec<(u64, u8)>,
        max_trace_length: usize,
    ) -> JoltProverPreprocessing<F, PCS> {
        let shared = Self::shared_preprocess(bytecode, memory_layout, memory_init);

        let max_T: usize = max_trace_length.next_power_of_two();

        let generators = PCS::setup_prover(DTH_ROOT_OF_K.log_2() + max_T.log_2());

        JoltProverPreprocessing { generators, shared }
    }

    #[allow(clippy::type_complexity)]
    #[cfg(feature = "prover")]
    fn prove(
        preprocessing: &JoltProverPreprocessing<F, PCS>,
        elf_contents: &[u8],
        inputs: &[u8],
    ) -> (
        JoltProof<F, PCS, FS>,
        JoltDevice,
        Option<ProverDebugInfo<F, FS, PCS>>,
        Instant,
    ) {
        use crate::{guest, zkvm::dag::state_manager::StateManager};
        use common::jolt_device::MemoryConfig;
        use rayon::prelude::*;
        use tracer::instruction::Cycle;

        let memory_config = MemoryConfig {
            max_input_size: preprocessing.shared.memory_layout.max_input_size,
            max_output_size: preprocessing.shared.memory_layout.max_output_size,
            stack_size: preprocessing.shared.memory_layout.stack_size,
            memory_size: preprocessing.shared.memory_layout.memory_size,
            program_size: Some(preprocessing.shared.memory_layout.program_size),
        };

        let (mut trace, final_memory_state, mut program_io) = {
            let _pprof_trace = pprof_scope!("trace");
            guest::program::trace(elf_contents, None, inputs, &memory_config)
        };
        let num_riscv_cycles: usize = trace
            .par_iter()
            .map(|cycle| {
                // Count the cycle if the instruction is not part of a inline sequence
                // (`inline_sequence_remaining` is `None`) or if it's the first instruction
                // in a inline sequence (`inline_sequence_remaining` is `Some(0)`)
                if let Some(inline_sequence_remaining) =
                    cycle.instruction().normalize().inline_sequence_remaining
                {
                    if inline_sequence_remaining > 0 {
                        return 0;
                    }
                }
                1
            })
            .sum();
        tracing::info!(
            "{num_riscv_cycles} raw RISC-V instructions + {} virtual instructions = {} total cycles",
            trace.len() - num_riscv_cycles,
            trace.len(),
        );

        // Setup trace length and padding
        let trace_length = trace.len();
        let padded_trace_length = (trace.len() + 1).next_power_of_two();
        trace.resize(padded_trace_length, Cycle::NoOp);

        // truncate trailing zeros on device outputs
        program_io.outputs.truncate(
            program_io
                .outputs
                .iter()
                .rposition(|&b| b != 0)
                .map_or(0, |pos| pos + 1),
        );

<<<<<<< HEAD
        let start = Instant::now();

        let state_manager =
            StateManager::new_prover(preprocessing, trace, program_io.clone(), final_memory_state);
        let (proof, debug_info) = JoltDAG::prove(state_manager).ok().unwrap();
=======
        let (proof, debug_info) = {
            let _pprof_prove = pprof_scope!("prove");
            let start = Instant::now();
            let state_manager = StateManager::new_prover(
                preprocessing,
                trace,
                program_io.clone(),
                final_memory_state,
            );
            let (proof, debug_info) = JoltDAG::prove(state_manager).ok().unwrap();
            let prove_duration = start.elapsed();
            tracing::info!(
                "Proved in {:.1}s ({:.1} kHz)",
                prove_duration.as_secs_f64(),
                trace_length as f64 / prove_duration.as_secs_f64() / 1000.0
            );
            (proof, debug_info)
        };
>>>>>>> 58cd8e06

        (proof, program_io, debug_info, start)
    }

    #[tracing::instrument(skip_all, name = "Jolt::verify")]
    fn verify(
        preprocessing: &JoltVerifierPreprocessing<F, PCS>,
        proof: JoltProof<F, PCS, FS>,
        mut program_io: JoltDevice,
        _debug_info: Option<ProverDebugInfo<F, FS, PCS>>,
    ) -> Result<(), ProofVerifyError> {
        let _pprof_verify = pprof_scope!("verify");

        #[cfg(test)]
        let T = proof.trace_length.next_power_of_two();
        // Need to initialize globals because the verifier computes commitments
        // in `VerifierOpeningAccumulator::append` inside of a `#[cfg(test)]` block
        #[cfg(test)]
        let _guard = DoryGlobals::initialize(DTH_ROOT_OF_K, T);

        // Memory layout checks
        if program_io.memory_layout != preprocessing.shared.memory_layout {
            return Err(ProofVerifyError::MemoryLayoutMismatch);
        }
        if program_io.inputs.len() > preprocessing.shared.memory_layout.max_input_size as usize {
            return Err(ProofVerifyError::InputTooLarge);
        }
        if program_io.outputs.len() > preprocessing.shared.memory_layout.max_output_size as usize {
            return Err(ProofVerifyError::OutputTooLarge);
        }

        // truncate trailing zeros on device outputs
        program_io.outputs.truncate(
            program_io
                .outputs
                .iter()
                .rposition(|&b| b != 0)
                .map_or(0, |pos| pos + 1),
        );

        let state_manager = proof.to_verifier_state_manager(preprocessing, program_io);

        #[cfg(test)]
        {
            if let Some(debug_info) = _debug_info {
                let mut transcript = state_manager.transcript.borrow_mut();
                transcript.compare_to(debug_info.transcript);
                let opening_accumulator = state_manager.get_verifier_accumulator();
                opening_accumulator
                    .borrow_mut()
                    .compare_to(debug_info.opening_accumulator);
            }
        }

        JoltDAG::verify(state_manager).expect("Verification failed");

        Ok(())
    }
}

pub struct JoltRV64IMAC;
impl Jolt<Fr, DoryCommitmentScheme, Blake2bTranscript> for JoltRV64IMAC {}
pub type RV64IMACJoltProof = JoltProof<Fr, DoryCommitmentScheme, Blake2bTranscript>;

use crate::poly::commitment::dory::DoryCommitmentScheme;
use crate::transcripts::Blake2bTranscript;
use eyre::Result;
use std::io::Cursor;
use std::path::PathBuf;

pub trait Serializable: CanonicalSerialize + CanonicalDeserialize + Sized {
    /// Gets the byte size of the serialized data
    fn size(&self) -> Result<usize> {
        let mut buffer = Vec::new();
        self.serialize_compressed(&mut buffer)?;
        Ok(buffer.len())
    }

    /// Saves the data to a file
    fn save_to_file<P: Into<PathBuf>>(&self, path: P) -> Result<()> {
        let file = File::create(path.into())?;
        self.serialize_compressed(file)?;
        Ok(())
    }

    /// Reads data from a file
    fn from_file<P: Into<PathBuf>>(path: P) -> Result<Self> {
        let file = File::open(path.into())?;
        Ok(Self::deserialize_compressed(file)?)
    }

    /// Serializes the data to a byte vector
    fn serialize_to_bytes(&self) -> Result<Vec<u8>> {
        let mut buffer = Vec::new();
        self.serialize_compressed(&mut buffer)?;
        Ok(buffer)
    }

    /// Deserializes data from a byte vector
    fn deserialize_from_bytes(bytes: &[u8]) -> Result<Self> {
        let cursor = Cursor::new(bytes);
        Ok(Self::deserialize_compressed(cursor)?)
    }

    /// Deserializes data from bytes but skips checks for performance
    fn deserialize_from_bytes_unchecked(bytes: &[u8]) -> Result<Self> {
        let cursor = Cursor::new(bytes);
        Ok(Self::deserialize_with_mode(
            cursor,
            ark_serialize::Compress::Yes,
            ark_serialize::Validate::No,
        )?)
    }
}

impl Serializable for RV64IMACJoltProof {}
impl Serializable for JoltDevice {}

#[cfg(test)]
mod tests {
    use ark_bn254::Fr;

    use crate::host;
    use crate::poly::commitment::mock::MockCommitScheme;
    use crate::zkvm::JoltVerifierPreprocessing;
    use crate::zkvm::{Jolt, JoltRV64IMAC};
    use serial_test::serial;

    use crate::transcripts::Blake2bTranscript;

    pub struct JoltRV64IMACMockPCS;
    impl Jolt<Fr, MockCommitScheme<Fr>, Blake2bTranscript> for JoltRV64IMACMockPCS {}

    #[test]
    #[serial]
    fn fib_e2e_mock() {
        let mut program = host::Program::new("fibonacci-guest");
        let inputs = postcard::to_stdvec(&9u32).unwrap();
        let (bytecode, init_memory_state, _) = program.decode();
        let (_, _, io_device) = program.trace(&inputs);

        let preprocessing = JoltRV64IMACMockPCS::prover_preprocess(
            bytecode.clone(),
            io_device.memory_layout.clone(),
            init_memory_state,
            1 << 16,
        );
        let elf_contents_opt = program.get_elf_contents();
        let elf_contents = elf_contents_opt.as_deref().expect("elf contents is None");
        let (jolt_proof, io_device, debug_info, _) =
            JoltRV64IMACMockPCS::prove(&preprocessing, elf_contents, &inputs);

        let verifier_preprocessing = JoltVerifierPreprocessing::from(&preprocessing);
        let verification_result =
            JoltRV64IMACMockPCS::verify(&verifier_preprocessing, jolt_proof, io_device, debug_info);
        assert!(
            verification_result.is_ok(),
            "Verification failed with error: {:?}",
            verification_result.err()
        );
    }

    #[test]
    #[serial]
    fn fib_e2e_dory() {
        let mut program = host::Program::new("fibonacci-guest");
        let inputs = postcard::to_stdvec(&100u32).unwrap();
        let (bytecode, init_memory_state, _) = program.decode();
        let (_, _, io_device) = program.trace(&inputs);

        let preprocessing = JoltRV64IMAC::prover_preprocess(
            bytecode.clone(),
            io_device.memory_layout.clone(),
            init_memory_state,
            1 << 16,
        );
        let elf_contents_opt = program.get_elf_contents();
        let elf_contents = elf_contents_opt.as_deref().expect("elf contents is None");
        let (jolt_proof, io_device, debug_info, _) =
            JoltRV64IMAC::prove(&preprocessing, elf_contents, &inputs);

        let verifier_preprocessing = JoltVerifierPreprocessing::from(&preprocessing);
        let verification_result =
            JoltRV64IMAC::verify(&verifier_preprocessing, jolt_proof, io_device, debug_info);
        assert!(
            verification_result.is_ok(),
            "Verification failed with error: {:?}",
            verification_result.err()
        );
    }

    #[test]
    #[serial]
    fn sha3_e2e_dory() {
        // Ensure SHA3 inline library is linked and auto-registered
        #[cfg(feature = "host")]
        use jolt_inlines_keccak256 as _;
        // SHA3 inlines are automatically registered via #[ctor::ctor]
        // when the jolt-inlines-keccak256 crate is linked (see lib.rs)

        let mut program = host::Program::new("sha3-guest");
        let (bytecode, init_memory_state, _) = program.decode();
        let inputs = postcard::to_stdvec(&[5u8; 32]).unwrap();
        let (_, _, io_device) = program.trace(&inputs);

        let preprocessing = JoltRV64IMAC::prover_preprocess(
            bytecode.clone(),
            io_device.memory_layout.clone(),
            init_memory_state,
            1 << 16,
        );
        let elf_contents_opt = program.get_elf_contents();
        let elf_contents = elf_contents_opt.as_deref().expect("elf contents is None");
        let (jolt_proof, io_device, debug_info, _) =
            JoltRV64IMAC::prove(&preprocessing, elf_contents, &inputs);

        let verifier_preprocessing = JoltVerifierPreprocessing::from(&preprocessing);
        let verification_result = JoltRV64IMAC::verify(
            &verifier_preprocessing,
            jolt_proof,
            io_device.clone(),
            debug_info,
        );
        assert!(
            verification_result.is_ok(),
            "Verification failed with error: {:?}",
            verification_result.err()
        );
        assert_eq!(
            io_device.inputs, inputs,
            "Inputs mismatch: expected {:?}, got {:?}",
            inputs, io_device.inputs
        );
        let expected_output = &[
            0xd0, 0x3, 0x5c, 0x96, 0x86, 0x6e, 0xe2, 0x2e, 0x81, 0xf5, 0xc4, 0xef, 0xbd, 0x88,
            0x33, 0xc1, 0x7e, 0xa1, 0x61, 0x10, 0x81, 0xfc, 0xd7, 0xa3, 0xdd, 0xce, 0xce, 0x7f,
            0x44, 0x72, 0x4, 0x66,
        ];
        assert_eq!(io_device.outputs, expected_output, "Outputs mismatch",);
    }

    #[test]
    #[serial]
    fn sha2_e2e_dory() {
        // Ensure SHA2 inline library is linked and auto-registered
        #[cfg(feature = "host")]
        use jolt_inlines_sha2 as _;
        // SHA2 inlines are automatically registered via #[ctor::ctor]
        // when the jolt-inlines-sha2 crate is linked (see lib.rs)
        let mut program = host::Program::new("sha2-guest");
        let (bytecode, init_memory_state, _) = program.decode();
        let inputs = postcard::to_stdvec(&[5u8; 32]).unwrap();
        let (_, _, io_device) = program.trace(&inputs);

        let preprocessing = JoltRV64IMAC::prover_preprocess(
            bytecode.clone(),
            io_device.memory_layout.clone(),
            init_memory_state,
            1 << 16,
        );
        let elf_contents_opt = program.get_elf_contents();
        let elf_contents = elf_contents_opt.as_deref().expect("elf contents is None");
        let (jolt_proof, io_device, debug_info, _) =
            JoltRV64IMAC::prove(&preprocessing, elf_contents, &inputs);

        let verifier_preprocessing = JoltVerifierPreprocessing::from(&preprocessing);
        let verification_result = JoltRV64IMAC::verify(
            &verifier_preprocessing,
            jolt_proof,
            io_device.clone(),
            debug_info,
        );
        assert!(
            verification_result.is_ok(),
            "Verification failed with error: {:?}",
            verification_result.err()
        );
        let expected_output = &[
            0x28, 0x9b, 0xdf, 0x82, 0x9b, 0x4a, 0x30, 0x26, 0x7, 0x9a, 0x3e, 0xa0, 0x89, 0x73,
            0xb1, 0x97, 0x2d, 0x12, 0x4e, 0x7e, 0xaf, 0x22, 0x33, 0xc6, 0x3, 0x14, 0x3d, 0xc6,
            0x3b, 0x50, 0xd2, 0x57,
        ];
        assert_eq!(
            io_device.outputs, expected_output,
            "Outputs mismatch: expected {:?}, got {:?}",
            expected_output, io_device.outputs
        );
    }

    #[test]
    #[serial]
    fn memory_ops_e2e_dory() {
        let mut program = host::Program::new("memory-ops-guest");
        let (bytecode, init_memory_state, _) = program.decode();
        let (_, _, io_device) = program.trace(&[]);

        let preprocessing = JoltRV64IMAC::prover_preprocess(
            bytecode.clone(),
            io_device.memory_layout.clone(),
            init_memory_state,
            1 << 16,
        );
        let elf_contents_opt = program.get_elf_contents();
        let elf_contents = elf_contents_opt.as_deref().expect("elf contents is None");
        let (jolt_proof, io_device, debug_info, _) =
            JoltRV64IMAC::prove(&preprocessing, elf_contents, &[]);

        let verifier_preprocessing = JoltVerifierPreprocessing::from(&preprocessing);
        let verification_result =
            JoltRV64IMAC::verify(&verifier_preprocessing, jolt_proof, io_device, debug_info);
        assert!(
            verification_result.is_ok(),
            "Verification failed with error: {:?}",
            verification_result.err()
        );
    }

    #[test]
    #[serial]
    fn btreemap_e2e_dory() {
        let mut program = host::Program::new("btreemap-guest");
        let (bytecode, init_memory_state, _) = program.decode();
        let inputs = postcard::to_stdvec(&50u32).unwrap();
        let (_, _, io_device) = program.trace(&inputs);

        let preprocessing = JoltRV64IMAC::prover_preprocess(
            bytecode.clone(),
            io_device.memory_layout.clone(),
            init_memory_state,
            1 << 16,
        );
        let elf_contents_opt = program.get_elf_contents();
        let elf_contents = elf_contents_opt.as_deref().expect("elf contents is None");
        let (jolt_proof, io_device, debug_info, _) =
            JoltRV64IMAC::prove(&preprocessing, elf_contents, &inputs);

        let verifier_preprocessing = JoltVerifierPreprocessing::from(&preprocessing);
        let verification_result =
            JoltRV64IMAC::verify(&verifier_preprocessing, jolt_proof, io_device, debug_info);
        assert!(
            verification_result.is_ok(),
            "Verification failed with error: {:?}",
            verification_result.err()
        );
    }

    #[test]
    #[serial]
    fn muldiv_e2e_dory() {
        let mut program = host::Program::new("muldiv-guest");
        let (bytecode, init_memory_state, _) = program.decode();
        let inputs = postcard::to_stdvec(&[9u32, 5u32, 3u32]).unwrap();
        let (_, _, io_device) = program.trace(&inputs);

        let preprocessing = JoltRV64IMAC::prover_preprocess(
            bytecode.clone(),
            io_device.memory_layout.clone(),
            init_memory_state,
            1 << 16,
        );
        let elf_contents_opt = program.get_elf_contents();
        let elf_contents = elf_contents_opt.as_deref().expect("elf contents is None");
        let (jolt_proof, io_device, debug_info, _) =
            JoltRV64IMAC::prove(&preprocessing, elf_contents, &[50]);

        let verifier_preprocessing = JoltVerifierPreprocessing::from(&preprocessing);
        let verification_result =
            JoltRV64IMAC::verify(&verifier_preprocessing, jolt_proof, io_device, debug_info);
        assert!(
            verification_result.is_ok(),
            "Verification failed with error: {:?}",
            verification_result.err()
        );
    }
}<|MERGE_RESOLUTION|>--- conflicted
+++ resolved
@@ -2,7 +2,7 @@
     fs::File,
     io::{Read, Write},
     path::Path,
-    time::Instant,
+    time::{Duration, Instant},
 };
 
 #[cfg(test)]
@@ -24,7 +24,6 @@
 use ark_bn254::Fr;
 use ark_serialize::{CanonicalDeserialize, CanonicalSerialize};
 use common::jolt_device::MemoryLayout;
-use std::time::Instant;
 use tracer::{instruction::Instruction, JoltDevice};
 
 pub mod bytecode;
@@ -264,7 +263,7 @@
         JoltProof<F, PCS, FS>,
         JoltDevice,
         Option<ProverDebugInfo<F, FS, PCS>>,
-        Instant,
+        Duration,
     ) {
         use crate::{guest, zkvm::dag::state_manager::StateManager};
         use common::jolt_device::MemoryConfig;
@@ -319,14 +318,7 @@
                 .map_or(0, |pos| pos + 1),
         );
 
-<<<<<<< HEAD
-        let start = Instant::now();
-
-        let state_manager =
-            StateManager::new_prover(preprocessing, trace, program_io.clone(), final_memory_state);
-        let (proof, debug_info) = JoltDAG::prove(state_manager).ok().unwrap();
-=======
-        let (proof, debug_info) = {
+        let (proof, debug_info, prove_duration) = {
             let _pprof_prove = pprof_scope!("prove");
             let start = Instant::now();
             let state_manager = StateManager::new_prover(
@@ -342,11 +334,10 @@
                 prove_duration.as_secs_f64(),
                 trace_length as f64 / prove_duration.as_secs_f64() / 1000.0
             );
-            (proof, debug_info)
+            (proof, debug_info, prove_duration)
         };
->>>>>>> 58cd8e06
-
-        (proof, program_io, debug_info, start)
+
+        (proof, program_io, debug_info, prove_duration)
     }
 
     #[tracing::instrument(skip_all, name = "Jolt::verify")]
