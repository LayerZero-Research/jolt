use std::{
    fs::File,
    io::{Read, Write},
    path::Path,
};

#[cfg(test)]
use crate::poly::commitment::dory::DoryGlobals;
use crate::{
    field::JoltField,
    poly::{
        commitment::commitment_scheme::CommitmentScheme, opening_proof::ProverOpeningAccumulator,
    },
    transcripts::Transcript,
    utils::{errors::ProofVerifyError, math::Math},
    zkvm::{
        bytecode::BytecodePreprocessing,
        dag::{jolt_dag::JoltDAG, proof_serialization::JoltProof},
        ram::RAMPreprocessing,
        witness::DTH_ROOT_OF_K,
    },
};
use ark_bn254::Fr;
use ark_serialize::{CanonicalDeserialize, CanonicalSerialize};
use common::jolt_device::MemoryLayout;
use std::time::Instant;
use tracer::{instruction::Instruction, JoltDevice};

pub mod bytecode;
pub mod dag;
pub mod instruction;
pub mod instruction_lookups;
pub mod lookup_table;
pub mod r1cs;
pub mod ram;
pub mod registers;
pub mod spartan;
pub mod witness;

// Scoped CPU profiler for performance analysis. Feature-gated by "pprof".
// Usage: let _guard = pprof_scope!("label");
//
// Writes pprof/label.pb on scope exit
// View with: go tool pprof -http=:8080 pprof/label.pb

// Public type for the profiling guard
#[cfg(feature = "pprof")]
pub struct PprofGuard {
    guard: pprof::ProfilerGuard<'static>,
    label: &'static str,
}

#[cfg(not(feature = "pprof"))]
pub struct PprofGuard;

#[cfg(feature = "pprof")]
impl Drop for PprofGuard {
    fn drop(&mut self) {
        if let Ok(report) = self.guard.report().build() {
            let prefix = std::env::var("PPROF_PREFIX")
                .unwrap_or_else(|_| String::from("benchmark-runs/pprof/"));
            let filename = format!("{}{}.pb", prefix, self.label);
            // Extract directory from prefix for creation
            if let Some(dir) = std::path::Path::new(&filename).parent() {
                let _ = std::fs::create_dir_all(dir);
            }
            if let Ok(mut f) = std::fs::File::create(&filename) {
                use pprof::protos::Message;
                if let Ok(p) = report.pprof() {
                    let mut buf = Vec::new();
                    if p.encode(&mut buf).is_ok() {
                        let _ = std::io::Write::write_all(&mut f, &buf);
                        tracing::info!("Wrote pprof profile to {}", filename);
                    }
                }
            }
        }
    }
}

#[macro_export]
macro_rules! pprof_scope {
    ($label:expr) => {{
        #[cfg(feature = "pprof")]
        {
            Some($crate::zkvm::PprofGuard {
                guard: pprof::ProfilerGuardBuilder::default()
                    .frequency(
                        std::env::var("PPROF_FREQ")
                            .unwrap_or("100".to_string())
                            .parse::<i32>()
                            .unwrap(),
                    )
                    .blocklist(&["libc", "libgcc", "pthread", "vdso"])
                    .build()
                    .expect("Failed to initialize profiler"),
                label: $label,
            })
        }
        #[cfg(not(feature = "pprof"))]
        None::<$crate::zkvm::PprofGuard>
    }};
    () => {
        pprof_scope!("default");
    };
}

#[derive(Debug, Clone, CanonicalSerialize, CanonicalDeserialize)]
pub struct JoltSharedPreprocessing {
    pub bytecode: BytecodePreprocessing,
    pub ram: RAMPreprocessing,
    pub memory_layout: MemoryLayout,
}

#[derive(Debug, Clone, CanonicalSerialize, CanonicalDeserialize)]
pub struct JoltVerifierPreprocessing<F, PCS>
where
    F: JoltField,
    PCS: CommitmentScheme<Field = F>,
{
    pub generators: PCS::VerifierSetup,
    pub shared: JoltSharedPreprocessing,
}

impl<F, PCS> Serializable for JoltVerifierPreprocessing<F, PCS>
where
    F: JoltField,
    PCS: CommitmentScheme<Field = F>,
{
}

impl<F, PCS> JoltVerifierPreprocessing<F, PCS>
where
    F: JoltField,
    PCS: CommitmentScheme<Field = F>,
{
    pub fn save_to_target_dir(&self, target_dir: &str) -> std::io::Result<()> {
        let filename = Path::new(target_dir).join("jolt_verifier_preprocessing.dat");
        let mut file = File::create(filename.as_path())?;
        let mut data = Vec::new();
        self.serialize_compressed(&mut data).unwrap();
        file.write_all(&data)?;
        Ok(())
    }

    pub fn read_from_target_dir(target_dir: &str) -> std::io::Result<Self> {
        let filename = Path::new(target_dir).join("jolt_verifier_preprocessing.dat");
        let mut file = File::open(filename.as_path())?;
        let mut data = Vec::new();
        file.read_to_end(&mut data)?;
        Ok(Self::deserialize_compressed(&*data).unwrap())
    }
}

#[derive(Clone, CanonicalSerialize, CanonicalDeserialize)]
pub struct JoltProverPreprocessing<F, PCS>
where
    F: JoltField,
    PCS: CommitmentScheme<Field = F>,
{
    pub generators: PCS::ProverSetup,
    pub shared: JoltSharedPreprocessing,
}

impl<F, PCS> Serializable for JoltProverPreprocessing<F, PCS>
where
    F: JoltField,
    PCS: CommitmentScheme<Field = F>,
{
}

impl<F, PCS> JoltProverPreprocessing<F, PCS>
where
    F: JoltField,
    PCS: CommitmentScheme<Field = F>,
{
    pub fn save_to_target_dir(&self, target_dir: &str) -> std::io::Result<()> {
        let filename = Path::new(target_dir).join("jolt_prover_preprocessing.dat");
        let mut file = File::create(filename.as_path())?;
        let mut data = Vec::new();
        self.serialize_compressed(&mut data).unwrap();
        file.write_all(&data)?;
        Ok(())
    }

    pub fn read_from_target_dir(target_dir: &str) -> std::io::Result<Self> {
        let filename = Path::new(target_dir).join("jolt_prover_preprocessing.dat");
        let mut file = File::open(filename.as_path())?;
        let mut data = Vec::new();
        file.read_to_end(&mut data)?;
        Ok(Self::deserialize_compressed(&*data).unwrap())
    }
}

impl<F, PCS> From<&JoltProverPreprocessing<F, PCS>> for JoltVerifierPreprocessing<F, PCS>
where
    F: JoltField,
    PCS: CommitmentScheme<Field = F>,
{
    fn from(preprocessing: &JoltProverPreprocessing<F, PCS>) -> Self {
        let generators = PCS::setup_verifier(&preprocessing.generators);
        JoltVerifierPreprocessing {
            generators,
            shared: preprocessing.shared.clone(),
        }
    }
}

#[allow(dead_code)]
pub struct ProverDebugInfo<F, ProofTranscript, PCS>
where
    F: JoltField,
    ProofTranscript: Transcript,
    PCS: CommitmentScheme<Field = F>,
{
    pub(crate) transcript: ProofTranscript,
    pub(crate) opening_accumulator: ProverOpeningAccumulator<F>,
    pub(crate) prover_setup: PCS::ProverSetup,
}

pub trait Jolt<F: JoltField, PCS, FS: Transcript>
where
    PCS: CommitmentScheme<Field = F>,
{
    fn shared_preprocess(
        bytecode: Vec<Instruction>,
        memory_layout: MemoryLayout,
        memory_init: Vec<(u64, u8)>,
    ) -> JoltSharedPreprocessing {
        let bytecode_preprocessing = BytecodePreprocessing::preprocess(bytecode);
        let ram_preprocessing = RAMPreprocessing::preprocess(memory_init);

        JoltSharedPreprocessing {
            memory_layout,
            bytecode: bytecode_preprocessing,
            ram: ram_preprocessing,
        }
    }

    #[tracing::instrument(skip_all, name = "Jolt::prover_preprocess")]
    fn prover_preprocess(
        bytecode: Vec<Instruction>,
        memory_layout: MemoryLayout,
        memory_init: Vec<(u64, u8)>,
        max_trace_length: usize,
    ) -> JoltProverPreprocessing<F, PCS> {
        let shared = Self::shared_preprocess(bytecode, memory_layout, memory_init);

        let max_T: usize = max_trace_length.next_power_of_two();

        let generators = PCS::setup_prover(DTH_ROOT_OF_K.log_2() + max_T.log_2());

        JoltProverPreprocessing { generators, shared }
    }

    #[allow(clippy::type_complexity)]
    #[cfg(feature = "prover")]
    fn prove(
        preprocessing: &JoltProverPreprocessing<F, PCS>,
        elf_contents: &[u8],
        inputs: &[u8],
        advice: &[u8],
    ) -> (
        JoltProof<F, PCS, FS>,
        JoltDevice,
        Option<ProverDebugInfo<F, FS, PCS>>,
    ) {
        use crate::{guest, zkvm::dag::state_manager::StateManager};
        use common::jolt_device::MemoryConfig;
        use rayon::prelude::*;
        use tracer::instruction::Cycle;

        let memory_config = MemoryConfig {
            max_advice_size: preprocessing.shared.memory_layout.max_advice_size,
            max_input_size: preprocessing.shared.memory_layout.max_input_size,
            max_output_size: preprocessing.shared.memory_layout.max_output_size,
            stack_size: preprocessing.shared.memory_layout.stack_size,
            memory_size: preprocessing.shared.memory_layout.memory_size,
            program_size: Some(preprocessing.shared.memory_layout.program_size),
        };

<<<<<<< HEAD
        let (mut trace, final_memory_state, mut program_io) =
            guest::program::trace(elf_contents, None, inputs, advice, &memory_config);
=======
        let (mut trace, final_memory_state, mut program_io) = {
            let _pprof_trace = pprof_scope!("trace");
            guest::program::trace(elf_contents, None, inputs, &memory_config)
        };
>>>>>>> ab2b81f5
        let num_riscv_cycles: usize = trace
            .par_iter()
            .map(|cycle| {
                // Count the cycle if the instruction is not part of a inline sequence
                // (`inline_sequence_remaining` is `None`) or if it's the first instruction
                // in a inline sequence (`inline_sequence_remaining` is `Some(0)`)
                if let Some(inline_sequence_remaining) =
                    cycle.instruction().normalize().inline_sequence_remaining
                {
                    if inline_sequence_remaining > 0 {
                        return 0;
                    }
                }
                1
            })
            .sum();
        tracing::info!(
            "{num_riscv_cycles} raw RISC-V instructions + {} virtual instructions = {} total cycles",
            trace.len() - num_riscv_cycles,
            trace.len(),
        );

        // Setup trace length and padding
        let trace_length = trace.len();
        let padded_trace_length = (trace.len() + 1).next_power_of_two();
        trace.resize(padded_trace_length, Cycle::NoOp);

        // truncate trailing zeros on device outputs
        program_io.outputs.truncate(
            program_io
                .outputs
                .iter()
                .rposition(|&b| b != 0)
                .map_or(0, |pos| pos + 1),
        );

        let (proof, debug_info) = {
            let _pprof_prove = pprof_scope!("prove");
            let start = Instant::now();
            let state_manager = StateManager::new_prover(
                preprocessing,
                trace,
                program_io.clone(),
                final_memory_state,
            );
            let (proof, debug_info) = JoltDAG::prove(state_manager).ok().unwrap();
            let prove_duration = start.elapsed();
            tracing::info!(
                "Proved in {:.1}s ({:.1} kHz)",
                prove_duration.as_secs_f64(),
                trace_length as f64 / prove_duration.as_secs_f64() / 1000.0
            );
            (proof, debug_info)
        };

        // Todo(Omid): Remove:
        let mut outputs = program_io.outputs.clone();
        outputs.resize(
            preprocessing.shared.memory_layout.max_output_size as usize,
            0,
        );
        let ret_val = postcard::from_bytes::<[u8; 32]>(&outputs).unwrap();
        println!("Return value is: {}", hex::encode(ret_val));

        (proof, program_io, debug_info)
    }

    #[tracing::instrument(skip_all, name = "Jolt::verify")]
    fn verify(
        preprocessing: &JoltVerifierPreprocessing<F, PCS>,
        proof: JoltProof<F, PCS, FS>,
        mut program_io: JoltDevice,
        _debug_info: Option<ProverDebugInfo<F, FS, PCS>>,
    ) -> Result<(), ProofVerifyError> {
        let _pprof_verify = pprof_scope!("verify");

        #[cfg(test)]
        let T = proof.trace_length.next_power_of_two();
        // Need to initialize globals because the verifier computes commitments
        // in `VerifierOpeningAccumulator::append` inside of a `#[cfg(test)]` block
        #[cfg(test)]
        let _guard = DoryGlobals::initialize(DTH_ROOT_OF_K, T);

        // Memory layout checks
        if program_io.memory_layout != preprocessing.shared.memory_layout {
            return Err(ProofVerifyError::MemoryLayoutMismatch);
        }
        if program_io.inputs.len() > preprocessing.shared.memory_layout.max_input_size as usize {
            return Err(ProofVerifyError::InputTooLarge);
        }
        if program_io.outputs.len() > preprocessing.shared.memory_layout.max_output_size as usize {
            return Err(ProofVerifyError::OutputTooLarge);
        }

        // truncate trailing zeros on device outputs
        program_io.outputs.truncate(
            program_io
                .outputs
                .iter()
                .rposition(|&b| b != 0)
                .map_or(0, |pos| pos + 1),
        );

        let state_manager = proof.to_verifier_state_manager(preprocessing, program_io);

        #[cfg(test)]
        {
            if let Some(debug_info) = _debug_info {
                let mut transcript = state_manager.transcript.borrow_mut();
                transcript.compare_to(debug_info.transcript);
                let opening_accumulator = state_manager.get_verifier_accumulator();
                opening_accumulator
                    .borrow_mut()
                    .compare_to(debug_info.opening_accumulator);
            }
        }

        JoltDAG::verify(state_manager).expect("Verification failed");

        Ok(())
    }
}

pub struct JoltRV64IMAC;
impl Jolt<Fr, DoryCommitmentScheme, Blake2bTranscript> for JoltRV64IMAC {}
pub type RV64IMACJoltProof = JoltProof<Fr, DoryCommitmentScheme, Blake2bTranscript>;

use crate::poly::commitment::dory::DoryCommitmentScheme;
use crate::transcripts::Blake2bTranscript;
use eyre::Result;
use std::io::Cursor;
use std::path::PathBuf;

pub trait Serializable: CanonicalSerialize + CanonicalDeserialize + Sized {
    /// Gets the byte size of the serialized data
    fn size(&self) -> Result<usize> {
        let mut buffer = Vec::new();
        self.serialize_compressed(&mut buffer)?;
        Ok(buffer.len())
    }

    /// Saves the data to a file
    fn save_to_file<P: Into<PathBuf>>(&self, path: P) -> Result<()> {
        let file = File::create(path.into())?;
        self.serialize_compressed(file)?;
        Ok(())
    }

    /// Reads data from a file
    fn from_file<P: Into<PathBuf>>(path: P) -> Result<Self> {
        let file = File::open(path.into())?;
        Ok(Self::deserialize_compressed(file)?)
    }

    /// Serializes the data to a byte vector
    fn serialize_to_bytes(&self) -> Result<Vec<u8>> {
        let mut buffer = Vec::new();
        self.serialize_compressed(&mut buffer)?;
        Ok(buffer)
    }

    /// Deserializes data from a byte vector
    fn deserialize_from_bytes(bytes: &[u8]) -> Result<Self> {
        let cursor = Cursor::new(bytes);
        Ok(Self::deserialize_compressed(cursor)?)
    }

    /// Deserializes data from bytes but skips checks for performance
    fn deserialize_from_bytes_unchecked(bytes: &[u8]) -> Result<Self> {
        let cursor = Cursor::new(bytes);
        Ok(Self::deserialize_with_mode(
            cursor,
            ark_serialize::Compress::Yes,
            ark_serialize::Validate::No,
        )?)
    }
}

impl Serializable for RV64IMACJoltProof {}
impl Serializable for JoltDevice {}

#[cfg(test)]
mod tests {
    use ark_bn254::Fr;

    use crate::host;
    use crate::poly::commitment::mock::MockCommitScheme;
    use crate::zkvm::JoltVerifierPreprocessing;
    use crate::zkvm::{Jolt, JoltRV64IMAC};
    use serial_test::serial;

    use crate::transcripts::Blake2bTranscript;

    pub struct JoltRV64IMACMockPCS;
    impl Jolt<Fr, MockCommitScheme<Fr>, Blake2bTranscript> for JoltRV64IMACMockPCS {}

    #[test]
    #[serial]
    fn fib_e2e_mock() {
        let mut program = host::Program::new("fibonacci-guest");
        let inputs = postcard::to_stdvec(&9u32).unwrap();
        let (bytecode, init_memory_state, _) = program.decode();
        let (_, _, io_device) = program.trace(&inputs, &[]);

        let preprocessing = JoltRV64IMACMockPCS::prover_preprocess(
            bytecode.clone(),
            io_device.memory_layout.clone(),
            init_memory_state,
            1 << 16,
        );
        let elf_contents_opt = program.get_elf_contents();
        let elf_contents = elf_contents_opt.as_deref().expect("elf contents is None");
        let (jolt_proof, io_device, debug_info) =
            JoltRV64IMACMockPCS::prove(&preprocessing, elf_contents, &inputs, &[]);

        let verifier_preprocessing = JoltVerifierPreprocessing::from(&preprocessing);
        let verification_result =
            JoltRV64IMACMockPCS::verify(&verifier_preprocessing, jolt_proof, io_device, debug_info);
        assert!(
            verification_result.is_ok(),
            "Verification failed with error: {:?}",
            verification_result.err()
        );
    }

    #[test]
    #[serial]
    fn fib_e2e_dory() {
        let mut program = host::Program::new("fibonacci-guest");
        let inputs = postcard::to_stdvec(&100u32).unwrap();
        let (bytecode, init_memory_state, _) = program.decode();
        let (_, _, io_device) = program.trace(&inputs, &[]);

        let preprocessing = JoltRV64IMAC::prover_preprocess(
            bytecode.clone(),
            io_device.memory_layout.clone(),
            init_memory_state,
            1 << 16,
        );
        let elf_contents_opt = program.get_elf_contents();
        let elf_contents = elf_contents_opt.as_deref().expect("elf contents is None");
        let (jolt_proof, io_device, debug_info) =
            JoltRV64IMAC::prove(&preprocessing, elf_contents, &inputs, &[]);

        let verifier_preprocessing = JoltVerifierPreprocessing::from(&preprocessing);
        let verification_result =
            JoltRV64IMAC::verify(&verifier_preprocessing, jolt_proof, io_device, debug_info);
        assert!(
            verification_result.is_ok(),
            "Verification failed with error: {:?}",
            verification_result.err()
        );
    }

    #[test]
    #[serial]
    fn sha3_e2e_dory() {
        // Ensure SHA3 inline library is linked and auto-registered
        #[cfg(feature = "host")]
        use jolt_inlines_keccak256 as _;
        // SHA3 inlines are automatically registered via #[ctor::ctor]
        // when the jolt-inlines-keccak256 crate is linked (see lib.rs)

        let mut program = host::Program::new("sha3-guest");
        let (bytecode, init_memory_state, _) = program.decode();
        let inputs = postcard::to_stdvec(&[5u8; 32]).unwrap();
        let (_, _, io_device) = program.trace(&inputs, &[]);

        let preprocessing = JoltRV64IMAC::prover_preprocess(
            bytecode.clone(),
            io_device.memory_layout.clone(),
            init_memory_state,
            1 << 16,
        );
        let elf_contents_opt = program.get_elf_contents();
        let elf_contents = elf_contents_opt.as_deref().expect("elf contents is None");
        let (jolt_proof, io_device, debug_info) =
            JoltRV64IMAC::prove(&preprocessing, elf_contents, &inputs, &[]);

        let verifier_preprocessing = JoltVerifierPreprocessing::from(&preprocessing);
        let verification_result = JoltRV64IMAC::verify(
            &verifier_preprocessing,
            jolt_proof,
            io_device.clone(),
            debug_info,
        );
        assert!(
            verification_result.is_ok(),
            "Verification failed with error: {:?}",
            verification_result.err()
        );
        assert_eq!(
            io_device.inputs, inputs,
            "Inputs mismatch: expected {:?}, got {:?}",
            inputs, io_device.inputs
        );
        let expected_output = &[
            0xd0, 0x3, 0x5c, 0x96, 0x86, 0x6e, 0xe2, 0x2e, 0x81, 0xf5, 0xc4, 0xef, 0xbd, 0x88,
            0x33, 0xc1, 0x7e, 0xa1, 0x61, 0x10, 0x81, 0xfc, 0xd7, 0xa3, 0xdd, 0xce, 0xce, 0x7f,
            0x44, 0x72, 0x4, 0x66,
        ];
        assert_eq!(io_device.outputs, expected_output, "Outputs mismatch",);
    }

    #[test]
    #[serial]
    fn sha2_e2e_dory() {
        // Ensure SHA2 inline library is linked and auto-registered
        #[cfg(feature = "host")]
        use jolt_inlines_sha2 as _;
        // SHA2 inlines are automatically registered via #[ctor::ctor]
        // when the jolt-inlines-sha2 crate is linked (see lib.rs)
        let mut program = host::Program::new("sha2-guest");
        let (bytecode, init_memory_state, _) = program.decode();
        let inputs = postcard::to_stdvec(&[5u8; 32]).unwrap();
        let (_, _, io_device) = program.trace(&inputs, &[]);

        let preprocessing = JoltRV64IMAC::prover_preprocess(
            bytecode.clone(),
            io_device.memory_layout.clone(),
            init_memory_state,
            1 << 16,
        );
        let elf_contents_opt = program.get_elf_contents();
        let elf_contents = elf_contents_opt.as_deref().expect("elf contents is None");
        let (jolt_proof, io_device, debug_info) =
            JoltRV64IMAC::prove(&preprocessing, elf_contents, &inputs, &[]);

        let verifier_preprocessing = JoltVerifierPreprocessing::from(&preprocessing);
        let verification_result = JoltRV64IMAC::verify(
            &verifier_preprocessing,
            jolt_proof,
            io_device.clone(),
            debug_info,
        );
        assert!(
            verification_result.is_ok(),
            "Verification failed with error: {:?}",
            verification_result.err()
        );
        let expected_output = &[
            0x28, 0x9b, 0xdf, 0x82, 0x9b, 0x4a, 0x30, 0x26, 0x7, 0x9a, 0x3e, 0xa0, 0x89, 0x73,
            0xb1, 0x97, 0x2d, 0x12, 0x4e, 0x7e, 0xaf, 0x22, 0x33, 0xc6, 0x3, 0x14, 0x3d, 0xc6,
            0x3b, 0x50, 0xd2, 0x57,
        ];
        assert_eq!(
            io_device.outputs, expected_output,
            "Outputs mismatch: expected {:?}, got {:?}",
            expected_output, io_device.outputs
        );
    }

    #[test]
    #[serial]
    fn memory_ops_e2e_dory() {
        let mut program = host::Program::new("memory-ops-guest");
        let (bytecode, init_memory_state, _) = program.decode();
        let (_, _, io_device) = program.trace(&[], &[]);

        let preprocessing = JoltRV64IMAC::prover_preprocess(
            bytecode.clone(),
            io_device.memory_layout.clone(),
            init_memory_state,
            1 << 16,
        );
        let elf_contents_opt = program.get_elf_contents();
        let elf_contents = elf_contents_opt.as_deref().expect("elf contents is None");
        let (jolt_proof, io_device, debug_info) =
            JoltRV64IMAC::prove(&preprocessing, elf_contents, &[], &[]);

        let verifier_preprocessing = JoltVerifierPreprocessing::from(&preprocessing);
        let verification_result =
            JoltRV64IMAC::verify(&verifier_preprocessing, jolt_proof, io_device, debug_info);
        assert!(
            verification_result.is_ok(),
            "Verification failed with error: {:?}",
            verification_result.err()
        );
    }

    #[test]
    #[serial]
    fn btreemap_e2e_dory() {
        let mut program = host::Program::new("btreemap-guest");
        let (bytecode, init_memory_state, _) = program.decode();
        let inputs = postcard::to_stdvec(&50u32).unwrap();
        let (_, _, io_device) = program.trace(&inputs, &[]);

        let preprocessing = JoltRV64IMAC::prover_preprocess(
            bytecode.clone(),
            io_device.memory_layout.clone(),
            init_memory_state,
            1 << 16,
        );
        let elf_contents_opt = program.get_elf_contents();
        let elf_contents = elf_contents_opt.as_deref().expect("elf contents is None");
        let (jolt_proof, io_device, debug_info) =
            JoltRV64IMAC::prove(&preprocessing, elf_contents, &inputs, &[]);

        let verifier_preprocessing = JoltVerifierPreprocessing::from(&preprocessing);
        let verification_result =
            JoltRV64IMAC::verify(&verifier_preprocessing, jolt_proof, io_device, debug_info);
        assert!(
            verification_result.is_ok(),
            "Verification failed with error: {:?}",
            verification_result.err()
        );
    }

    #[test]
    #[serial]
    fn muldiv_e2e_dory() {
        let mut program = host::Program::new("muldiv-guest");
        let (bytecode, init_memory_state, _) = program.decode();
        let inputs = postcard::to_stdvec(&[9u32, 5u32, 3u32]).unwrap();
        let (_, _, io_device) = program.trace(&inputs, &[]);

        let preprocessing = JoltRV64IMAC::prover_preprocess(
            bytecode.clone(),
            io_device.memory_layout.clone(),
            init_memory_state,
            1 << 16,
        );
        let elf_contents_opt = program.get_elf_contents();
        let elf_contents = elf_contents_opt.as_deref().expect("elf contents is None");
        let (jolt_proof, io_device, debug_info) =
            JoltRV64IMAC::prove(&preprocessing, elf_contents, &[50], &[]);

        let verifier_preprocessing = JoltVerifierPreprocessing::from(&preprocessing);
        let verification_result =
            JoltRV64IMAC::verify(&verifier_preprocessing, jolt_proof, io_device, debug_info);
        assert!(
            verification_result.is_ok(),
            "Verification failed with error: {:?}",
            verification_result.err()
        );
    }
}<|MERGE_RESOLUTION|>--- conflicted
+++ resolved
@@ -279,15 +279,10 @@
             program_size: Some(preprocessing.shared.memory_layout.program_size),
         };
 
-<<<<<<< HEAD
-        let (mut trace, final_memory_state, mut program_io) =
-            guest::program::trace(elf_contents, None, inputs, advice, &memory_config);
-=======
         let (mut trace, final_memory_state, mut program_io) = {
             let _pprof_trace = pprof_scope!("trace");
-            guest::program::trace(elf_contents, None, inputs, &memory_config)
+            guest::program::trace(elf_contents, None, inputs, advice, &memory_config)
         };
->>>>>>> ab2b81f5
         let num_riscv_cycles: usize = trace
             .par_iter()
             .map(|cycle| {
@@ -343,15 +338,6 @@
             (proof, debug_info)
         };
 
-        // Todo(Omid): Remove:
-        let mut outputs = program_io.outputs.clone();
-        outputs.resize(
-            preprocessing.shared.memory_layout.max_output_size as usize,
-            0,
-        );
-        let ret_val = postcard::from_bytes::<[u8; 32]>(&outputs).unwrap();
-        println!("Return value is: {}", hex::encode(ret_val));
-
         (proof, program_io, debug_info)
     }
 
