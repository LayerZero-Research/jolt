--- conflicted
+++ resolved
@@ -2,11 +2,7 @@
     fs::File,
     io::{Read, Write},
     path::Path,
-<<<<<<< HEAD
-    time::Instant,
-=======
     time::{Duration, Instant},
->>>>>>> fb47f5b9
 };
 
 #[cfg(test)]
@@ -267,11 +263,7 @@
         JoltProof<F, PCS, FS>,
         JoltDevice,
         Option<ProverDebugInfo<F, FS, PCS>>,
-<<<<<<< HEAD
-        Instant,
-=======
         Duration,
->>>>>>> fb47f5b9
     ) {
         use crate::{guest, zkvm::dag::state_manager::StateManager};
         use common::jolt_device::MemoryConfig;
@@ -326,13 +318,7 @@
                 .map_or(0, |pos| pos + 1),
         );
 
-<<<<<<< HEAD
-        let start = Instant::now();
-
-        let (proof, debug_info) = {
-=======
         let (proof, debug_info, prove_duration) = {
->>>>>>> fb47f5b9
             let _pprof_prove = pprof_scope!("prove");
             let start = Instant::now();
             let state_manager = StateManager::new_prover(
@@ -351,11 +337,7 @@
             (proof, debug_info, prove_duration)
         };
 
-<<<<<<< HEAD
-        (proof, program_io, debug_info, start)
-=======
         (proof, program_io, debug_info, prove_duration)
->>>>>>> fb47f5b9
     }
 
     #[tracing::instrument(skip_all, name = "Jolt::verify")]
