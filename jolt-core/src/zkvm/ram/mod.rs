--- conflicted
+++ resolved
@@ -350,8 +350,7 @@
     fn stage3_prover_instances(
         &mut self,
         state_manager: &mut StateManager<'_, F, ProofTranscript, PCS>,
-<<<<<<< HEAD
-    ) -> Vec<Box<dyn SumcheckInstance<F>>> {
+    ) -> Vec<Box<dyn SumcheckInstance<F, ProofTranscript>>> {
         let (r, _) = state_manager.get_virtual_polynomial_opening(
             VirtualPolynomial::RamVal,
             SumcheckId::RamReadWriteChecking,
@@ -370,9 +369,6 @@
                 })
             });
 
-=======
-    ) -> Vec<Box<dyn SumcheckInstance<F, ProofTranscript>>> {
->>>>>>> ab2b81f5
         let val_evaluation = ValEvaluationSumcheck::new_prover(
             self.initial_memory_state.as_ref().unwrap(),
             state_manager,
