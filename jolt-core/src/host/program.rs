--- conflicted
+++ resolved
@@ -84,13 +84,8 @@
                 "opt-level=z",
             ];
 
-<<<<<<< HEAD
-            let toolchain = if self.std {
+            let target_triple = if self.std {
                 "riscv64imac-jolt-zkvm-elf"
-=======
-            let target_triple = if self.std {
-                "riscv32im-jolt-zkvm-elf"
->>>>>>> 06bfc4c0
             } else {
                 "riscv64imac-unknown-none-elf"
             };
