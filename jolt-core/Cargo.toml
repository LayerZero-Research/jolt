[package]
name = "jolt-core"
version = "0.1.0"
authors = [
    # author of original Spartan paper and code base
    "Srinath Setty <srinath@microsoft.com>",
    # authors who contributed to the Arkworks Spartan fork
    "Zhenfei Zhang <zhenfei.zhang@hotmail.com>",
    # authors who contributed to Lasso/Jolt
    "Michael Zhu <mzhu@a16z.com>",
    "Sam Ragsdale <sragsdale@a16z.com>",
    "Noah Citron <ncitron@a16z.com>",
    "Arasu Arun <arasu.arun5@gmail.com>",
    "Quang Dao <dvquang85@gmail.com>",
    "Andrew Tretyakov <atretyakov@a16z.com>",
    "Markos Georghiades <mgeorghiades@a16z.com>",
]
edition = "2021"
description = "The lookup singularity. Based on Spartan; built on Arkworks."
documentation = "https://github.com/a16z/jolt/README.md"
repository = "https://github.com/a16z/jolt"
license-file = "LICENSE"
keywords = ["SNARK", "cryptography", "proofs", "zkVM"]

[features]
default = ["host"]
host = [
    "dep:reqwest",
    "dep:tokio",
    "dep:indicatif",
    "dep:dirs",
    "dep:target-lexicon",
    "prover",
    "dep:jolt-inlines-sha2",
    "dep:jolt-inlines-keccak256",
]
prover = [
    "minimal",
    "ark-ec/parallel",
    "ark-ff/parallel",
    "ark-std/parallel",
    "dory/parallel",
]
# This is for building jolt-core without prover capabilities, e.g. for recursion
# jolt-core needs std and rayon to compile, so these are the minimal set of features.
minimal = ["ark-ec/std", "ark-ff/std", "ark-std/std", "ark-ff/asm", "rayon"]
allocative = ["dep:inferno"]
<<<<<<< HEAD
monitor = ["dep:sysinfo"]
=======
pprof = ["dep:pprof", "dep:prost"]
>>>>>>> 58cd8e06
test_incremental = []
challenge-254-bit = []

[dependencies]
ark-bn254.workspace = true
ark-grumpkin.workspace = true
jolt-optimizations.workspace = true
ark-ec.workspace = true
ark-ff.workspace = true
ark-serialize.workspace = true
ark-serialize-derive.workspace = true
ark-std.workspace = true
clap.workspace = true
fixedbitset.workspace = true
itertools.workspace = true
num-integer.workspace = true
num-derive.workspace = true
num.workspace = true
num-traits.workspace = true
postcard = { workspace = true, features = ["use-std"] }
rand.workspace = true
rand_chacha.workspace = true
rand_core.workspace = true
rayon = { workspace = true, optional = true }
serde = { workspace = true, default-features = false }
sha3.workspace = true
blake2.workspace = true
strum.workspace = true
strum_macros.workspace = true
thiserror.workspace = true
tracing.workspace = true
tracing-chrome.workspace = true
tracing-subscriber.workspace = true
target-lexicon = { workspace = true, optional = true }
reqwest = { workspace = true, optional = true }
dirs = { workspace = true, optional = true }
eyre.workspace = true
indicatif = { workspace = true, optional = true }
common.workspace = true
tracer = { workspace = true, default-features = false, features = ["std"] }
bincode.workspace = true
tokio = { workspace = true, optional = true }
once_cell.workspace = true
rand_distr.workspace = true
anyhow.workspace = true
derive_more.workspace = true
paste.workspace = true
dory.workspace = true
lazy_static.workspace = true
allocative.workspace = true
inferno = { workspace = true, optional = true }
jolt-platform = { workspace = true, features = ["std"] }
jolt-inlines-sha2 = { workspace = true, features = ["host"], optional = true }
jolt-inlines-keccak256 = { workspace = true, features = [
    "host",
], optional = true }
<<<<<<< HEAD
sysinfo = { version = "0.37", optional = true }
=======
pprof = { version = "0.15", features = [
    "prost-codec",
    "flamegraph",
    "frame-pointer",
], optional = true }
prost = { version = "0.14", optional = true }
>>>>>>> 58cd8e06

[dev-dependencies]
criterion.workspace = true
iai-callgrind.workspace = true
serial_test.workspace = true
tracer = { workspace = true, default-features = false, features = [
    "std",
    "test-utils",
] }

[build-dependencies]
common.workspace = true

[[bench]]
name = "iai"
harness = false

[[bench]]
name = "commit"
harness = false

[[bench]]
name = "binding"
harness = false

[[bench]]
name = "mles_product_sum"
harness = false

[[bench]]
name = "poly_bench"
harness = false

[[bench]]
name = "polynomial_evaluation"
harness = false

[[bench]]
name = "challenge_mult_performance"
harness = false

[lib]
name = "jolt_core"
path = "src/lib.rs"

[[bin]]
name = "jolt-core"
path = "src/bin/jolt_core.rs"
required-features = ["host"]

[target.'cfg(not(target_arch = "wasm32"))'.dependencies]
memory-stats.workspace = true
tokio = { workspace = true, optional = true, features = ["rt-multi-thread"] }<|MERGE_RESOLUTION|>--- conflicted
+++ resolved
@@ -45,11 +45,8 @@
 # jolt-core needs std and rayon to compile, so these are the minimal set of features.
 minimal = ["ark-ec/std", "ark-ff/std", "ark-std/std", "ark-ff/asm", "rayon"]
 allocative = ["dep:inferno"]
-<<<<<<< HEAD
 monitor = ["dep:sysinfo"]
-=======
 pprof = ["dep:pprof", "dep:prost"]
->>>>>>> 58cd8e06
 test_incremental = []
 challenge-254-bit = []
 
@@ -106,16 +103,13 @@
 jolt-inlines-keccak256 = { workspace = true, features = [
     "host",
 ], optional = true }
-<<<<<<< HEAD
 sysinfo = { version = "0.37", optional = true }
-=======
 pprof = { version = "0.15", features = [
     "prost-codec",
     "flamegraph",
     "frame-pointer",
 ], optional = true }
 prost = { version = "0.14", optional = true }
->>>>>>> 58cd8e06
 
 [dev-dependencies]
 criterion.workspace = true
