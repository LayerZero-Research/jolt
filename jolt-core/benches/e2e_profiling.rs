--- conflicted
+++ resolved
@@ -6,7 +6,6 @@
 use std::fs;
 use std::io::Write;
 
-<<<<<<< HEAD
 // Empirically measured cycles per operation for RV64IMAC
 const CYCLES_PER_SHA256: f64 = 3396.0;
 const CYCLES_PER_SHA3: f64 = 4330.0;
@@ -20,10 +19,7 @@
 }
 
 #[derive(Debug, Copy, Clone, clap::ValueEnum, strum_macros::Display)]
-=======
-#[derive(Debug, Copy, Clone, clap::ValueEnum, strum_macros::Display)]
-#[strum(serialize_all = "kebab-case")]
->>>>>>> ab2b81f5
+#[strum(serialize_all = "kebab-case", strum_macros::Display)]
 pub enum BenchType {
     #[value(name = "btreemap")]
     BTreeMap,
