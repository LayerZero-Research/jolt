--- conflicted
+++ resolved
@@ -2,11 +2,7 @@
 use alloc::{vec, vec::Vec};
 
 /// Emulates main memory.
-<<<<<<< HEAD
 #[derive(Clone, Default)]
-=======
-#[derive(Default)]
->>>>>>> 55b9830a
 pub struct Memory {
     /// Memory content
     pub data: Vec<u64>,
