use crate::utils::virtual_registers::allocate_virtual_register;
use serde::{Deserialize, Serialize};

use crate::{
    declare_riscv_instr,
    emulator::cpu::{Cpu, Xlen},
};

use super::{
    format::{
        format_i::FormatI, format_r::FormatR,
        format_virtual_right_shift_r::FormatVirtualRightShiftR, InstructionFormat,
    },
    virtual_shift_right_bitmask::VirtualShiftRightBitmask,
    virtual_srl::VirtualSRL,
    RISCVInstruction, RISCVTrace, RV32IMCycle, RV32IMInstruction,
};

declare_riscv_instr!(
    name   = SRL,
    mask   = 0xfe00707f,
    match  = 0x00005033,
    format = FormatR,
    ram    = ()
);

impl SRL {
    fn exec(&self, cpu: &mut Cpu, _: &mut <SRL as RISCVInstruction>::RAMAccess) {
        let mask = match cpu.xlen {
            Xlen::Bit32 => 0x1f,
            Xlen::Bit64 => 0x3f,
        };
        cpu.x[self.operands.rd as usize] = cpu.sign_extend(
            cpu.unsigned_data(cpu.x[self.operands.rs1 as usize])
                .wrapping_shr(cpu.x[self.operands.rs2 as usize] as u32 & mask) as i64,
        );
    }
}

impl RISCVTrace for SRL {
    fn trace(&self, cpu: &mut Cpu, trace: Option<&mut Vec<RV32IMCycle>>) {
        let inline_sequence = self.inline_sequence(cpu.xlen);
        let mut trace = trace;
        for instr in inline_sequence {
            // In each iteration, create a new Option containing a re-borrowed reference
            instr.trace(cpu, trace.as_deref_mut());
        }
    }

    fn inline_sequence(&self, _xlen: Xlen) -> Vec<RV32IMInstruction> {
<<<<<<< HEAD
        // Virtual registers used in sequence (use a high index to avoid clobbering low VRs)
        let v_bitmask = virtual_register_index(90);
=======
        // Virtual registers used in sequence
        let v_bitmask = allocate_virtual_register();
>>>>>>> d2d14fd7

        let mut sequence = vec![];
        let mut inline_sequence_remaining = self.inline_sequence_remaining.unwrap_or(1);

        let bitmask = VirtualShiftRightBitmask {
            address: self.address,
            operands: FormatI {
                rd: *v_bitmask,
                rs1: self.operands.rs2,
                imm: 0,
            },
            inline_sequence_remaining: Some(inline_sequence_remaining),
            is_compressed: self.is_compressed,
        };
        sequence.push(bitmask.into());
        inline_sequence_remaining -= 1;

        let srl = VirtualSRL {
            address: self.address,
            operands: FormatVirtualRightShiftR {
                rd: self.operands.rd,
                rs1: self.operands.rs1,
                rs2: *v_bitmask,
            },
            inline_sequence_remaining: Some(inline_sequence_remaining),
            is_compressed: self.is_compressed,
        };
        sequence.push(srl.into());

        sequence
    }
}<|MERGE_RESOLUTION|>--- conflicted
+++ resolved
@@ -48,13 +48,8 @@
     }
 
     fn inline_sequence(&self, _xlen: Xlen) -> Vec<RV32IMInstruction> {
-<<<<<<< HEAD
-        // Virtual registers used in sequence (use a high index to avoid clobbering low VRs)
-        let v_bitmask = virtual_register_index(90);
-=======
         // Virtual registers used in sequence
         let v_bitmask = allocate_virtual_register();
->>>>>>> d2d14fd7
 
         let mut sequence = vec![];
         let mut inline_sequence_remaining = self.inline_sequence_remaining.unwrap_or(1);
