--- conflicted
+++ resolved
@@ -11,11 +11,8 @@
 [dependencies]
 ctor = { version = "0.2", optional = true }
 tracer = { path = "../../tracer", optional = true }
-<<<<<<< HEAD
 jolt-inlines-common = { path = "../common", optional = true }
-=======
 tracing = "0.1"
->>>>>>> 38c9fa1d
 
 [dev-dependencies]
 hex-literal = "0.4.1"
